--- conflicted
+++ resolved
@@ -1,2456 +1,2450 @@
-package net.coobird.thumbnailator;
-
-import java.awt.Dimension;
-import java.awt.Rectangle;
-import java.awt.RenderingHints;
-import java.awt.image.BufferedImage;
-import java.io.File;
-import java.io.IOException;
-import java.io.InputStream;
-import java.io.OutputStream;
-import java.net.URL;
-import java.util.ArrayList;
-import java.util.Arrays;
-import java.util.Collection;
-import java.util.HashMap;
-import java.util.Iterator;
-import java.util.List;
-import java.util.Map;
-
-import net.coobird.thumbnailator.filters.ImageFilter;
-import net.coobird.thumbnailator.filters.Pipeline;
-import net.coobird.thumbnailator.filters.Rotation;
-import net.coobird.thumbnailator.filters.Watermark;
-import net.coobird.thumbnailator.geometry.AbsoluteSize;
-import net.coobird.thumbnailator.geometry.Coordinate;
-import net.coobird.thumbnailator.geometry.Position;
-import net.coobird.thumbnailator.geometry.Positions;
-import net.coobird.thumbnailator.geometry.Region;
-import net.coobird.thumbnailator.geometry.Size;
-import net.coobird.thumbnailator.name.Rename;
-import net.coobird.thumbnailator.resizers.BicubicResizer;
-import net.coobird.thumbnailator.resizers.BilinearResizer;
-import net.coobird.thumbnailator.resizers.DefaultResizerFactory;
-import net.coobird.thumbnailator.resizers.FixedResizerFactory;
-import net.coobird.thumbnailator.resizers.ProgressiveBilinearResizer;
-import net.coobird.thumbnailator.resizers.Resizer;
-import net.coobird.thumbnailator.resizers.ResizerFactory;
-import net.coobird.thumbnailator.resizers.configurations.AlphaInterpolation;
-import net.coobird.thumbnailator.resizers.configurations.Antialiasing;
-import net.coobird.thumbnailator.resizers.configurations.Dithering;
-import net.coobird.thumbnailator.resizers.configurations.Rendering;
-import net.coobird.thumbnailator.resizers.configurations.ScalingMode;
-import net.coobird.thumbnailator.tasks.SourceSinkThumbnailTask;
-import net.coobird.thumbnailator.tasks.io.BufferedImageSink;
-import net.coobird.thumbnailator.tasks.io.BufferedImageSource;
-import net.coobird.thumbnailator.tasks.io.FileImageSink;
-import net.coobird.thumbnailator.tasks.io.FileImageSource;
-import net.coobird.thumbnailator.tasks.io.ImageSource;
-import net.coobird.thumbnailator.tasks.io.InputStreamImageSource;
-import net.coobird.thumbnailator.tasks.io.OutputStreamImageSink;
-import net.coobird.thumbnailator.tasks.io.URLImageSource;
-import net.coobird.thumbnailator.util.ThumbnailatorUtils;
-
-/**
- * This class provides a fluent interface to create thumbnails.
- * <DL>
- * <DT><B>Usage:</B></DT>
- * <DD>
- * The following example code demonstrates how to use the fluent interface
- * to create a thumbnail from multiple files from a directory, resizing them to
- * a maximum of 200 pixels by 200 pixels while preserving the aspect ratio of
- * the original, then saving the resulting thumbnails as JPEG images with file
- * names having {@code thumbnail.} appended to the beginning of the file name. 
- * <p>
- * <pre>
-Thumbnails.of(directory.listFiles())
-    .size(200, 200)
-    .outputFormat("jpeg")
-    .asFiles(Rename.PREFIX_DOT_THUMBNAIL);
- * </pre>
- * </DD>
- * </DL>
- * For more examples, please visit the <a href="http://code.google.com/p/thumbnailator/">
- * Thumbnailator</a> project page.
- * 
- * @author coobird
- *
- */
-public final class Thumbnails
-{
-	/**
-	 * This class is not intended to be instantiated.
-	 */
-	private Thumbnails() {}
-	
-	/**
-	 * Performs validation on the specified dimensions.
-	 * <p>
-	 * If any of the dimensions are less than or equal to 0, an 
-	 * {@code IllegalArgumentException} is thrown with an message specifying the
-	 * reason for the exception.
-	 * <p>
-	 * This method is used to perform a check on the output dimensions of a
-	 * thumbnail for the {@link Thumbnails#createThumbnail} methods.
-	 * 
-	 * @param width		The width to validate.
-	 * @param height	The height to validate.
-	 */
-	private static void validateDimensions(int width, int height)
-	{
-		if (width <= 0 && height <= 0)
-		{
-			throw new IllegalArgumentException(
-					"Destination image dimensions must not be less than " +
-					"0 pixels."
-			);
-		}
-		else if (width <= 0 || height <= 0)
-		{
-			String dimension = width == 0 ? "width" : "height";
-			
-			throw new IllegalArgumentException(
-					"Destination image " + dimension + " must not be " +
-					"less than or equal to 0 pixels."
-			);
-		}		
-	}
-	
-	private static void checkForNull(Object o, String message)
-	{
-		if (o == null)
-		{
-			throw new NullPointerException(message);
-		}
-	}
-	
-	private static void checkForEmpty(Object[] o, String message)
-	{
-		if (o.length == 0)
-		{
-			throw new IllegalArgumentException(message);
-		}
-	}
-	
-	private static void checkForEmpty(Iterable<?> o, String message)
-	{
-		if (!o.iterator().hasNext())
-		{
-			throw new IllegalArgumentException(message);
-		}
-	}
-	
-	/**
-	 * Indicate to make thumbnails for images with the specified filenames.  
-	 * 
-	 * @param files		File names of image files for which thumbnails
-	 * 					are to be produced for.
-	 * @return			Reference to a builder object which is used to
-	 * 					specify the parameters for creating the thumbnail.
-	 * @throws NullPointerException		If the argument is {@code null}.
-	 * @throws IllegalArgumentException	If the argument is an empty array.
-	 */
-	public static Builder<File> of(String... files)
-	{
-		checkForNull(files, "Cannot specify null for input files.");
-		checkForEmpty(files, "Cannot specify an empty array for input files.");
-		return Builder.ofStrings(Arrays.asList(files));
-	}
-	
-	/**
-	 * Indicate to make thumbnails from the specified {@link File}s.  
-	 * 
-	 * @param files		{@link File} objects of image files for which thumbnails
-	 * 					are to be produced for.
-	 * @return			Reference to a builder object which is used to
-	 * 					specify the parameters for creating the thumbnail.
-	 * @throws NullPointerException		If the argument is {@code null}.
-	 * @throws IllegalArgumentException	If the argument is an empty array.
-	 */
-	public static Builder<File> of(File... files)
-	{
-		checkForNull(files, "Cannot specify null for input files.");
-		checkForEmpty(files, "Cannot specify an empty array for input files.");
-		return Builder.ofFiles(Arrays.asList(files));
-	}
-	
-	/**
-	 * Indicate to make thumbnails from the specified {@link URL}s.  
-	 * 
-	 * @param urls		{@link URL} objects of image files for which thumbnails
-	 * 					are to be produced for.
-	 * @return			Reference to a builder object which is used to
-	 * 					specify the parameters for creating the thumbnail.
-	 * @throws NullPointerException		If the argument is {@code null}.
-	 * @throws IllegalArgumentException	If the argument is an empty array.
-	 */
-	public static Builder<URL> of(URL... urls)
-	{
-		checkForNull(urls, "Cannot specify null for input URLs.");
-		checkForEmpty(urls, "Cannot specify an empty array for input URLs.");
-		return Builder.ofUrls(Arrays.asList(urls));
-	}
-	
-	/**
-	 * Indicate to make thumbnails from the specified {@link InputStream}s.  
-	 * 
-	 * @param inputStreams		{@link InputStream}s which provide the images
-	 * 							for which thumbnails are to be produced for.
-	 * @return			Reference to a builder object which is used to
-	 * 					specify the parameters for creating the thumbnail.
-	 * @throws NullPointerException		If the argument is {@code null}.
-	 * @throws IllegalArgumentException	If the argument is an empty array.
-	 */
-	public static Builder<? extends InputStream> of(InputStream... inputStreams)
-	{
-		checkForNull(inputStreams, "Cannot specify null for InputStreams.");
-		checkForEmpty(inputStreams, "Cannot specify an empty array for InputStreams.");
-		return Builder.ofInputStreams(Arrays.asList(inputStreams));
-	}
-	
-	/**
-	 * Indicate to make thumbnails from the specified {@link BufferedImage}s.
-	 * 
-	 * @param images	{@link BufferedImage}s for which thumbnails
-	 * 					are to be produced for.
-	 * @return			Reference to a builder object which is used to
-	 * 					specify the parameters for creating the thumbnail.
-	 * @throws NullPointerException		If the argument is {@code null}.
-	 * @throws IllegalArgumentException	If the argument is an empty array.
-	 */
-	public static Builder<BufferedImage> of(BufferedImage... images)
-	{
-		checkForNull(images, "Cannot specify null for images.");
-		checkForEmpty(images, "Cannot specify an empty array for images.");
-		return Builder.ofBufferedImages(Arrays.asList(images));
-	}
-	
-	/**
-	 * Indicate to make thumbnails for images with the specified filenames.  
-	 * 
-	 * @param files		File names of image files for which thumbnails
-	 * 					are to be produced for.
-	 * @return			Reference to a builder object which is used to
-	 * 					specify the parameters for creating the thumbnail.
-	 * @throws NullPointerException		If the argument is {@code null}.
-	 * @throws IllegalArgumentException	If the argument is an empty collection.
-	 * @deprecated		use {@link #fromFilenames(Iterable)}. <b> This method
-	 * 					will be removed in Thumbnailator 0.4.0.</b>
-	 */
-	@Deprecated
-	public static Builder<File> fromFilenames(Collection<String> files)
-	{
-		return fromFilenames((Iterable<String>)files);
-	}
-	
-	/**
-	 * Indicate to make thumbnails from the specified {@link File}s.  
-	 * 
-	 * @param files		{@link File} objects of image files for which thumbnails
-	 * 					are to be produced for.
-	 * @return			Reference to a builder object which is used to
-	 * 					specify the parameters for creating the thumbnail.
-	 * @throws NullPointerException		If the argument is {@code null}.
-	 * @throws IllegalArgumentException	If the argument is an empty collection.
-	 * @deprecated		use {@link #fromFiles(Iterable)}. <b> This method
-	 * 					will be removed in Thumbnailator 0.4.0.</b>
-	 */
-	@Deprecated
-	public static Builder<File> fromFiles(Collection<File> files)
-	{
-		return fromFiles((Iterable<File>)files);
-	}
-
-	/**
-	 * Indicate to make thumbnails for images with the specified {@link URL}s.  
-	 * 
-	 * @param urls		URLs of the images for which thumbnails
-	 * 					are to be produced.
-	 * @return			Reference to a builder object which is used to
-	 * 					specify the parameters for creating the thumbnail.
-	 * @throws NullPointerException		If the argument is {@code null}.
-	 * @throws IllegalArgumentException	If the argument is an empty collection.
-	 * @deprecated		use {@link #fromURLs(Iterable)}. <b> This method
-	 * 					will be removed in Thumbnailator 0.4.0.</b>
-	 */
-	@Deprecated
-	public static Builder<URL> fromURLs(Collection<URL> urls)
-	{
-		return fromURLs((Iterable<URL>)urls);
-	}
-	
-	/**
-	 * Indicate to make thumbnails for images obtained from the specified 
-	 * {@link InputStream}s.
-	 * 
-	 * @param inputStreams		{@link InputStream}s which provide images for
-	 * 							which thumbnails are to be produced.
-	 * @return			Reference to a builder object which is used to
-	 * 					specify the parameters for creating the thumbnail.
-	 * @throws NullPointerException		If the argument is {@code null}.
-	 * @throws IllegalArgumentException	If the argument is an empty collection.
-	 * @deprecated		use {@link #fromInputStreams(Iterable)}. <b> This method
-	 * 					will be removed in Thumbnailator 0.4.0.</b>
-	 */
-	@Deprecated
-	public static Builder<InputStream> fromInputStreams(Collection<? extends InputStream> inputStreams)
-	{
-		return fromInputStreams((Iterable<? extends InputStream>)inputStreams);
-	}
-	
-	/**
-	 * Indicate to make thumbnails from the specified {@link BufferedImage}s.
-	 * 
-	 * @param images	{@link BufferedImage}s for which thumbnails
-	 * 					are to be produced for.
-	 * @return			Reference to a builder object which is used to
-	 * 					specify the parameters for creating the thumbnail.
-	 * @throws NullPointerException		If the argument is {@code null}.
-	 * @throws IllegalArgumentException	If the argument is an empty collection.
-	 * @deprecated		use {@link #fromImages(Iterable)}. <b> This method
-	 * 					will be removed in Thumbnailator 0.4.0.</b>
-	 */
-	@Deprecated
-	public static Builder<BufferedImage> fromImages(Collection<BufferedImage> images)
-	{
-		return fromImages((Iterable<BufferedImage>)images);
-	}
-
-	/**
-	 * Indicate to make thumbnails for images with the specified filenames.  
-	 * 
-	 * @param files		File names of image files for which thumbnails
-	 * 					are to be produced for.
-	 * @return			Reference to a builder object which is used to
-	 * 					specify the parameters for creating the thumbnail.
-	 * @throws NullPointerException		If the argument is {@code null}.
-	 * @throws IllegalArgumentException	If the argument is an empty collection.
-	 * @since 	0.3.1
-	 */
-	public static Builder<File> fromFilenames(Iterable<String> files)
-	{
-		checkForNull(files, "Cannot specify null for input files.");
-		checkForEmpty(files, "Cannot specify an empty collection for input files.");
-		return Builder.ofStrings(files);
-	}
-	
-	/**
-	 * Indicate to make thumbnails from the specified {@link File}s.  
-	 * 
-	 * @param files		{@link File} objects of image files for which thumbnails
-	 * 					are to be produced for.
-	 * @return			Reference to a builder object which is used to
-	 * 					specify the parameters for creating the thumbnail.
-	 * @throws NullPointerException		If the argument is {@code null}.
-	 * @throws IllegalArgumentException	If the argument is an empty collection.
-	 * @since 	0.3.1
-	 */
-	public static Builder<File> fromFiles(Iterable<File> files)
-	{
-		checkForNull(files, "Cannot specify null for input files.");
-		checkForEmpty(files, "Cannot specify an empty collection for input files.");
-		return Builder.ofFiles(files);
-	}
-
-	/**
-	 * Indicate to make thumbnails for images with the specified {@link URL}s.  
-	 * 
-	 * @param urls		URLs of the images for which thumbnails
-	 * 					are to be produced.
-	 * @return			Reference to a builder object which is used to
-	 * 					specify the parameters for creating the thumbnail.
-	 * @throws NullPointerException		If the argument is {@code null}.
-	 * @throws IllegalArgumentException	If the argument is an empty collection.
-	 * @since 	0.3.1
-	 */
-	public static Builder<URL> fromURLs(Iterable<URL> urls)
-	{
-		checkForNull(urls, "Cannot specify null for input URLs.");
-		checkForEmpty(urls, "Cannot specify an empty collection for input URLs.");
-		return Builder.ofUrls(urls);
-	}
-	
-	/**
-	 * Indicate to make thumbnails for images obtained from the specified 
-	 * {@link InputStream}s.
-	 * 
-	 * @param inputStreams		{@link InputStream}s which provide images for
-	 * 							which thumbnails are to be produced.
-	 * @return			Reference to a builder object which is used to
-	 * 					specify the parameters for creating the thumbnail.
-	 * @throws NullPointerException		If the argument is {@code null}.
-	 * @throws IllegalArgumentException	If the argument is an empty collection.
-	 * @since 	0.3.1
-	 */
-	public static Builder<InputStream> fromInputStreams(Iterable<? extends InputStream> inputStreams)
-	{
-		checkForNull(inputStreams, "Cannot specify null for InputStreams.");
-		checkForEmpty(inputStreams, "Cannot specify an empty collection for InputStreams.");
-		return Builder.ofInputStreams(inputStreams);
-	}
-	
-	/**
-	 * Indicate to make thumbnails from the specified {@link BufferedImage}s.
-	 * 
-	 * @param images	{@link BufferedImage}s for which thumbnails
-	 * 					are to be produced for.
-	 * @return			Reference to a builder object which is used to
-	 * 					specify the parameters for creating the thumbnail.
-	 * @throws NullPointerException		If the argument is {@code null}.
-	 * @throws IllegalArgumentException	If the argument is an empty collection.
-	 * @since 	0.3.1
-	 */
-	public static Builder<BufferedImage> fromImages(Iterable<BufferedImage> images)
-	{
-		checkForNull(images, "Cannot specify null for images.");
-		checkForEmpty(images, "Cannot specify an empty collection for images.");
-		return Builder.ofBufferedImages(images);
-	}
-
-	/**
-	 * A builder interface for Thumbnailator.
-	 * <p>
-	 * An instance of this class is obtained by calling one of:
-	 * <ul>
-	 * <li>{@link Thumbnails#of(BufferedImage...)}</li>
-	 * <li>{@link Thumbnails#of(File...)}</li>
-	 * <li>{@link Thumbnails#of(String...)}</li>
-	 * <li>{@link Thumbnails#of(InputStream...)}</li>
-	 * <li>{@link Thumbnails#of(URL...)}</li>
-	 * <li>{@link Thumbnails#fromImages(Iterable)}</li>
-	 * <li>{@link Thumbnails#fromFiles(Iterable)}</li>
-	 * <li>{@link Thumbnails#fromFilenames(Iterable)}</li>
-	 * <li>{@link Thumbnails#fromInputStreams(Iterable)}</li>
-	 * <li>{@link Thumbnails#fromURLs(Iterable)}</li>
-	 * </ul>
- 	 * 
-	 * @author coobird
-	 *
-	 */
-	public static class Builder<T>
-	{
-		private final Iterable<ImageSource<T>> sources;
-		
-		private Builder(Iterable<ImageSource<T>> sources)
-		{
-			this.sources = sources;
-			statusMap.put(Properties.OUTPUT_FORMAT, Status.OPTIONAL);
-		}
-		
-		private static final class StringImageSourceIterator implements
-				Iterable<ImageSource<File>>
-		{
-			private final Iterable<String> filenames;
-		
-			private StringImageSourceIterator(Iterable<String> filenames)
-			{
-				this.filenames = filenames;
-			}
-		
-			public Iterator<ImageSource<File>> iterator()
-			{
-				return new Iterator<ImageSource<File>>() {
-					
-					Iterator<String> iter = filenames.iterator();
-					
-					public boolean hasNext()
-					{
-						return iter.hasNext();
-					}
-		
-					public ImageSource<File> next()
-					{
-						return new FileImageSource(iter.next());
-					}
-		
-					public void remove()
-					{
-						throw new UnsupportedOperationException();
-					}
-				};
-			}
-		}
-		
-		private static final class FileImageSourceIterator implements
-				Iterable<ImageSource<File>>
-		{
-			private final Iterable<File> files;
-			
-			private FileImageSourceIterator(Iterable<File> files)
-			{
-				this.files = files;
-			}
-			
-			public Iterator<ImageSource<File>> iterator()
-			{
-				return new Iterator<ImageSource<File>>() {
-					
-					Iterator<File> iter = files.iterator();
-					
-					public boolean hasNext()
-					{
-						return iter.hasNext();
-					}
-					
-					public ImageSource<File> next()
-					{
-						return new FileImageSource(iter.next());
-					}
-					
-					public void remove()
-					{
-						throw new UnsupportedOperationException();
-					}
-				};
-			}
-		}
-		
-		private static final class URLImageSourceIterator implements
-				Iterable<ImageSource<URL>>
-		{
-			private final Iterable<URL> urls;
-			
-			private URLImageSourceIterator(Iterable<URL> urls)
-			{
-				this.urls = urls;
-			}
-			
-			public Iterator<ImageSource<URL>> iterator()
-			{
-				return new Iterator<ImageSource<URL>>() {
-					
-					Iterator<URL> iter = urls.iterator();
-					
-					public boolean hasNext()
-					{
-						return iter.hasNext();
-					}
-					
-					public ImageSource<URL> next()
-					{
-						return new URLImageSource(iter.next());
-					}
-					
-					public void remove()
-					{
-						throw new UnsupportedOperationException();
-					}
-				};
-			}
-		}
-		
-		private static final class InputStreamImageSourceIterator implements
-				Iterable<ImageSource<InputStream>>
-		{
-			private final Iterable<? extends InputStream> inputStreams;
-			
-			private InputStreamImageSourceIterator(Iterable<? extends InputStream> inputStreams)
-			{
-				this.inputStreams = inputStreams;
-			}
-			
-			public Iterator<ImageSource<InputStream>> iterator()
-			{
-				return new Iterator<ImageSource<InputStream>>() {
-					
-					Iterator<? extends InputStream> iter = inputStreams.iterator();
-					
-					public boolean hasNext()
-					{
-						return iter.hasNext();
-					}
-					
-					public ImageSource<InputStream> next()
-					{
-						return new InputStreamImageSource(iter.next());
-					}
-					
-					public void remove()
-					{
-						throw new UnsupportedOperationException();
-					}
-				};
-			}
-		}
-		
-		private static final class BufferedImageImageSourceIterator implements
-			Iterable<ImageSource<BufferedImage>>
-		{
-			private final Iterable<BufferedImage> image;
-			
-			private BufferedImageImageSourceIterator(Iterable<BufferedImage> images)
-			{
-				this.image = images;
-			}
-			
-			public Iterator<ImageSource<BufferedImage>> iterator()
-			{
-				return new Iterator<ImageSource<BufferedImage>>() {
-					
-					Iterator<BufferedImage> iter = image.iterator();
-					
-					public boolean hasNext()
-					{
-						return iter.hasNext();
-					}
-					
-					public ImageSource<BufferedImage> next()
-					{
-						return new BufferedImageSource(iter.next());
-					}
-					
-					public void remove()
-					{
-						throw new UnsupportedOperationException();
-					}
-				};
-			}
-		}
-
-		private static Builder<File> ofStrings(Iterable<String> filenames)
-		{
-			Iterable<ImageSource<File>> iter = new StringImageSourceIterator(filenames);
-			return new Builder<File>(iter);
-		}
-		
-		private static Builder<File> ofFiles(Iterable<File> files)
-		{
-			Iterable<ImageSource<File>> iter = new FileImageSourceIterator(files);
-			return new Builder<File>(iter);
-		}
-		
-		private static Builder<URL> ofUrls(Iterable<URL> urls)
-		{
-			Iterable<ImageSource<URL>> iter = new URLImageSourceIterator(urls);
-			return new Builder<URL>(iter);
-		}
-		
-		private static Builder<InputStream> ofInputStreams(Iterable<? extends InputStream> inputStreams)
-		{
-			Iterable<ImageSource<InputStream>> iter = new InputStreamImageSourceIterator(inputStreams);
-			return new Builder<InputStream>(iter);
-		}
-		
-		private static Builder<BufferedImage> ofBufferedImages(Iterable<BufferedImage> images)
-		{
-			Iterable<ImageSource<BufferedImage>> iter = new BufferedImageImageSourceIterator(images);
-			return new Builder<BufferedImage>(iter);
-		}
-
-		private final class BufferedImageIterable implements
-				Iterable<BufferedImage>
-		{
-			public Iterator<BufferedImage> iterator()
-			{
-				return new Iterator<BufferedImage>() {
-					
-					Iterator<ImageSource<T>> sourceIter = sources.iterator();
-
-					public boolean hasNext()
-					{
-						return sourceIter.hasNext();
-					}
-
-					public BufferedImage next()
-					{
-						ImageSource<T> source = sourceIter.next();
-						BufferedImageSink destination = new BufferedImageSink();
-						
-						try
-						{
-							Thumbnailator.createThumbnail(
-									new SourceSinkThumbnailTask<T, BufferedImage>(makeParam(), source, destination)
-							);
-						}
-						catch (IOException e)
-						{
-							return null;
-						}
-						
-						return destination.getSink();
-					}
-
-					public void remove()
-					{
-						throw new UnsupportedOperationException(
-								"Cannot remove elements from this iterator."
-						);
-					}
-				};
-			}
-		}
-
-		/**
-		 * Status of each property.
-		 * 
-		 * @author coobird
-		 *
-		 */
-		private static enum Status
-		{
-			OPTIONAL,
-			READY,
-			NOT_READY,
-			ALREADY_SET,
-			CANNOT_SET,
-		}
-
-		/**
-		 * Interface used by {@link Properties}.
-		 * 
-		 * @author coobird
-		 *
-		 */
-		private static interface Property
-		{
-			public String getName();
-		}
-
-		/**
-		 * Enum of properties which can be set by this builder.
-		 * 
-		 * @author coobird
-		 *
-		 */
-		private static enum Properties implements Property
-		{
-			SIZE("size"),
-			WIDTH("width"),
-			HEIGHT("height"),
-			SCALE("scale"),
-			IMAGE_TYPE("imageType"),
-			SCALING_MODE("scalingMode"),
-			ALPHA_INTERPOLATION("alphaInterpolation"),
-			ANTIALIASING("antialiasing"),
-			DITHERING("dithering"),
-			RENDERING("rendering"),
-			KEEP_ASPECT_RATIO("keepAspectRatio"),
-			OUTPUT_FORMAT("outputFormat"),
-			OUTPUT_FORMAT_TYPE("outputFormatType"),
-			OUTPUT_QUALITY("outputQuality"),
-			RESIZER("resizer"), 
-			SOURCE_REGION("sourceRegion"),
-<<<<<<< HEAD
-			RESIZER_FACTORY("resizerFactory"),
-=======
-			ALLOW_OVERWRITE("allowOverwrite"),
->>>>>>> 0ca48bdc
-			;
-			
-			private final String name;
-			
-			private Properties(String name)
-			{
-				this.name = name;
-			}
-		
-			public String getName()
-			{
-				return name;
-			}
-		}
-
-		/**
-		 * Map to keep track of whether a property has been properly set or not.
-		 */
-		private final Map<Properties, Status> statusMap = new HashMap<Properties, Status>();
-
-		/**
-		 * Populates the property map.
-		 */
-		{
-			statusMap.put(Properties.SIZE, Status.NOT_READY);
-			statusMap.put(Properties.WIDTH, Status.OPTIONAL);
-			statusMap.put(Properties.HEIGHT, Status.OPTIONAL);
-			statusMap.put(Properties.SCALE, Status.NOT_READY);
-			statusMap.put(Properties.SOURCE_REGION, Status.OPTIONAL);
-			statusMap.put(Properties.IMAGE_TYPE, Status.OPTIONAL);
-			statusMap.put(Properties.SCALING_MODE, Status.OPTIONAL);
-			statusMap.put(Properties.ALPHA_INTERPOLATION, Status.OPTIONAL);
-			statusMap.put(Properties.ANTIALIASING, Status.OPTIONAL);
-			statusMap.put(Properties.DITHERING, Status.OPTIONAL);
-			statusMap.put(Properties.RENDERING, Status.OPTIONAL);
-			statusMap.put(Properties.KEEP_ASPECT_RATIO, Status.OPTIONAL);
-			statusMap.put(Properties.OUTPUT_FORMAT, Status.OPTIONAL);
-			statusMap.put(Properties.OUTPUT_FORMAT_TYPE, Status.OPTIONAL);
-			statusMap.put(Properties.OUTPUT_QUALITY, Status.OPTIONAL);
-			statusMap.put(Properties.RESIZER, Status.OPTIONAL);
-<<<<<<< HEAD
-			statusMap.put(Properties.RESIZER_FACTORY, Status.OPTIONAL);
-=======
-			statusMap.put(Properties.ALLOW_OVERWRITE, Status.OPTIONAL);
->>>>>>> 0ca48bdc
-		}
-
-		/**
-		 * Updates the property status map.
-		 * 
-		 * @param property		The property to update.
-		 * @param newStatus		The new status.
-		 */
-		private void updateStatus(Properties property, Status newStatus)
-		{
-			if (statusMap.get(property) == Status.ALREADY_SET)
-			{
-				throw new IllegalStateException(
-						property.getName() + " is already set.");
-			}
-			
-			/*
-			 * The `newStatus != Status.CANNOT_SET` condition will allow the
-			 * status to be set to CANNOT_SET to be set multiple times.
-			 */
-			if (newStatus != Status.CANNOT_SET && statusMap.get(property) == Status.CANNOT_SET)
-			{
-				throw new IllegalStateException(
-						property.getName() + " cannot be set.");
-			}
-			
-			statusMap.put(property, newStatus);
-		}
-
-		/**
-		 * An constant used to indicate that the imageType has not been
-		 * specified. When this constant is encountered, one should use the
-		 * {@link ThumbnailParameter#DEFAULT_IMAGE_TYPE} as the value for
-		 * imageType.
-		 */
-		private static int IMAGE_TYPE_UNSPECIFIED = -1;
-		
-		private static final int DIMENSION_NOT_SPECIFIED = -1;
-		
-		/*
-		 * Defines the fields for the builder interface, and assigns the
-		 * default values.
-		 */
-		private int width = DIMENSION_NOT_SPECIFIED;
-		private int height = DIMENSION_NOT_SPECIFIED;
-		private double scale = Double.NaN;
-		
-		private Region sourceRegion;
-		
-		private int imageType = IMAGE_TYPE_UNSPECIFIED;
-		private boolean keepAspectRatio = true;
-		
-		private String outputFormat = ThumbnailParameter.ORIGINAL_FORMAT;
-		private String outputFormatType = ThumbnailParameter.DEFAULT_FORMAT_TYPE;
-		private float outputQuality = ThumbnailParameter.DEFAULT_QUALITY;
-		
-		private ScalingMode scalingMode = ScalingMode.PROGRESSIVE_BILINEAR;
-		private AlphaInterpolation alphaInterpolation = AlphaInterpolation.DEFAULT;
-		private Dithering dithering = Dithering.DEFAULT;
-		private Antialiasing antialiasing = Antialiasing.DEFAULT;
-		private Rendering rendering = Rendering.DEFAULT;
-		
-		private ResizerFactory resizerFactory = DefaultResizerFactory.getInstance();
-		
-		private boolean allowOverwrite = true;
-		
-		/**
-		 * The {@link ImageFilter}s that should be applied when creating the
-		 * thumbnail.
-		 */
-		private Pipeline filterPipeline = new Pipeline();
-		
-		/**
-		 * Sets the size of the thumbnail.
-		 * <p>
-		 * Once this method is called, calling the {@link #scale(double)} method
-		 * will result in an {@link IllegalStateException}.
-		 * <p>
-		 * Calling this method multiple times will result in an
-		 * {@link IllegalStateException} to be thrown.
-		 * 
-		 * @param width			The width of the thumbnail.
-		 * @param height		The height of the thumbnail.
-		 * @return				Reference to this object.
-		 */
-		public Builder<T> size(int width, int height)
-		{
-			updateStatus(Properties.SIZE, Status.ALREADY_SET);
-			updateStatus(Properties.SCALE, Status.CANNOT_SET);
-			
-			validateDimensions(width, height);
-			this.width = width;
-			this.height = height;
-			
-			return this;
-		}
-		
-		/**
-		 * Sets the width of the thumbnail.
-		 * <p>
-		 * The thumbnail will have the dimensions constrained by the specified
-		 * width, and the aspect ratio of the original image will be preserved
-		 * by the thumbnail.
-		 * <p>
-		 * Once this method is called, calling the {@link #size(int, int)} or 
-		 * the {@link #scale(double)} method will result in an 
-		 * {@link IllegalStateException}.
-		 * <p>
-		 * Calling this method multiple times will result in an
-		 * {@link IllegalStateException} to be thrown.
-		 * 
-		 * @param width			The width of the thumbnail.
-		 * @return				Reference to this object.
-		 * @since 	0.3.5
-		 */
-		public Builder<T> width(int width)
-		{
-			if (statusMap.get(Properties.SIZE) != Status.CANNOT_SET)
-			{
-				updateStatus(Properties.SIZE, Status.CANNOT_SET);
-			}
-			if (statusMap.get(Properties.SCALE) != Status.CANNOT_SET)
-			{
-				updateStatus(Properties.SCALE, Status.CANNOT_SET);
-			}
-			updateStatus(Properties.WIDTH, Status.ALREADY_SET);
-			
-			validateDimensions(width, Integer.MAX_VALUE);
-			this.width = width;
-			
-			return this;
-		}
-		
-		/**
-		 * Sets the height of the thumbnail.
-		 * <p>
-		 * The thumbnail will have the dimensions constrained by the specified
-		 * height, and the aspect ratio of the original image will be preserved
-		 * by the thumbnail.
-		 * <p>
-		 * Once this method is called, calling the {@link #size(int, int)} or 
-		 * the {@link #scale(double)} method will result in an 
-		 * {@link IllegalStateException}.
-		 * <p>
-		 * Calling this method multiple times will result in an
-		 * {@link IllegalStateException} to be thrown.
-		 * 
-		 * @param height		The height of the thumbnail.
-		 * @return				Reference to this object.
-		 * @since 	0.3.5
-		 */
-		public Builder<T> height(int height)
-		{
-			if (statusMap.get(Properties.SIZE) != Status.CANNOT_SET)
-			{
-				updateStatus(Properties.SIZE, Status.CANNOT_SET);
-			}
-			if (statusMap.get(Properties.SCALE) != Status.CANNOT_SET)
-			{
-				updateStatus(Properties.SCALE, Status.CANNOT_SET);
-			}
-			updateStatus(Properties.HEIGHT, Status.ALREADY_SET);
-			
-			validateDimensions(Integer.MAX_VALUE, height);
-			this.height = height;
-			
-			return this;
-		}
-		
-		/**
-		 * Sets the size of the thumbnail.
-		 * <p>
-		 * The thumbnails will be forced to the specified size, therefore,
-		 * the aspect ratio of the original image will not be preserved in
-		 * the thumbnails. Calling this method will be equivalent to calling
-		 * the {@link #size(int, int)} method in conjunction with the 
-		 * {@link #keepAspectRatio(boolean)} method with the value {@code false}.
-		 * <p>
-		 * Once this method is called, calling the {@link #scale(double)} method
-		 * will result in an {@link IllegalStateException}.
-		 * <p>
-		 * Calling this method multiple times will result in an
-		 * {@link IllegalStateException} to be thrown.
-		 * 
-		 * @param width			The width of the thumbnail.
-		 * @param height		The height of the thumbnail.
-		 * @return				Reference to this object.
-		 * @since 	0.3.2
-		 */
-		public Builder<T> forceSize(int width, int height)
-		{
-			updateStatus(Properties.SIZE, Status.ALREADY_SET);
-			updateStatus(Properties.KEEP_ASPECT_RATIO, Status.ALREADY_SET);
-			updateStatus(Properties.SCALE, Status.CANNOT_SET);
-			
-			validateDimensions(width, height);
-			this.width = width;
-			this.height = height;
-			this.keepAspectRatio = false;
-			
-			return this;
-		}
-		
-		/**
-		 * Sets the scaling factor of the thumbnail.
-		 * <p>
-		 * Once this method is called, caling the {@link #size(int, int)} method
-		 * and the {@link #keepAspectRatio(boolean)} will result in an
-		 * {@link IllegalStateException}.
-		 * <p>
-		 * Calling this method multiple times will result in an
-		 * {@link IllegalStateException} to be thrown.
-		 * 
-		 * @param scale			The scaling factor to use when creating a
-		 * 						thumbnail.
-		 * 						<p>
-		 * 						The value must be a {@code double} which is
-		 * 						greater than {@code 0.0}.
-		 * @return				Reference to this object.
-		 */
-		public Builder<T> scale(double scale)
-		{
-			updateStatus(Properties.SCALE, Status.ALREADY_SET);
-			updateStatus(Properties.SIZE, Status.CANNOT_SET);
-			updateStatus(Properties.KEEP_ASPECT_RATIO, Status.CANNOT_SET);
-			
-			if (scale <= 0)
-			{
-				throw new IllegalArgumentException(
-						"The scaling factor is equal to or less than 0."
-				);
-			}
-			
-			this.scale = scale;
-			
-			return this;
-		}
-		
-		/**
-		 * Specifies the source region from which the thumbnail is to be
-		 * created from.
-		 * <p>
-		 * Calling this method multiple times will result in an
-		 * {@link IllegalStateException} to be thrown.
-		 * 
-		 * @param sourceRegion	Source region to use when creating a thumbnail.
-		 * 						<p>
-		 * @return				Reference to this object.
-		 * @throws NullPointerException	If the source region object is
-		 * 								{@code null}.
-		 * @since 	0.3.4
-		 */
-		public Builder<T> sourceRegion(Region sourceRegion)
-		{
-			if (sourceRegion == null)
-			{
-				throw new NullPointerException("Region cannot be null.");
-			}
-			
-			updateStatus(Properties.SOURCE_REGION, Status.ALREADY_SET);
-			this.sourceRegion = sourceRegion;
-			return this;
-		}
-		
-		/**
-		 * Specifies the source region from which the thumbnail is to be
-		 * created from.
-		 * <p>
-		 * Calling this method multiple times will result in an
-		 * {@link IllegalStateException} to be thrown.
-		 * 
-		 * @param position		Position of the source region.
-		 * @param size			Size of the source region.
-		 * @return				Reference to this object.
-		 * @throws NullPointerException	If the position and/or size is 
-		 * 								{@code null}.
-		 * @since 	0.3.4
-		 */
-		public Builder<T> sourceRegion(Position position, Size size)
-		{
-			if (position == null)
-			{
-				throw new NullPointerException("Position cannot be null.");
-			}
-			if (size == null)
-			{
-				throw new NullPointerException("Size cannot be null.");
-			}
-			
-			return sourceRegion(new Region(position, size));
-		}
-
-		/**
-		 * Specifies the source region from which the thumbnail is to be
-		 * created from.
-		 * <p>
-		 * Calling this method multiple times will result in an
-		 * {@link IllegalStateException} to be thrown.
-		 * 
-		 * @param x				The horizontal-compoennt of the top left-hand 
-		 * 						corner of the source region.
-		 * @param y				The vertical-compoennt of the top left-hand 
-		 * 						corner of the source region.
-		 * @param width			Width of the source region.
-		 * @param height		Height of the source region.
-		 * @return				Reference to this object.
-		 * @throws IllegalArgumentException	If the width and/or height is 
-		 * 									less than or equal to {@code 0}.
-		 * @since 	0.3.4
-		 */
-		public Builder<T> sourceRegion(int x, int y, int width, int height)
-		{
-			if (width <= 0 || height <= 0)
-			{
-				throw new IllegalArgumentException(
-						"Width and height must be greater than 0."
-				);
-			}
-			
-			return sourceRegion(
-					new Coordinate(x, y),
-					new AbsoluteSize(width, height)
-			);
-		}
-		
-		/**
-		 * Specifies the source region from which the thumbnail is to be
-		 * created from.
-		 * <p>
-		 * Calling this method multiple times will result in an
-		 * {@link IllegalStateException} to be thrown.
-		 * 
-		 * @param position		Position of the source region.
-		 * @param width			Width of the source region.
-		 * @param height		Height of the source region.
-		 * @return				Reference to this object.
-		 * @throws NullPointerException		If the position and/or size is 
-		 * 									{@code null}.
-		 * @throws IllegalArgumentException	If the width and/or height is 
-		 * 									less than or equal to {@code 0}.
-		 * @since 	0.3.4
-		 */
-		public Builder<T> sourceRegion(Position position, int width, int height)
-		{
-			if (position == null)
-			{
-				throw new NullPointerException("Position cannot be null.");
-			}
-			if (width <= 0 || height <= 0)
-			{
-				throw new IllegalArgumentException(
-						"Width and height must be greater than 0."
-				);
-			}
-			
-			return sourceRegion(
-					position,
-					new AbsoluteSize(width, height)
-			);
-		}
-		
-		/**
-		 * Specifies the source region from which the thumbnail is to be
-		 * created from.
-		 * <p>
-		 * Calling this method multiple times will result in an
-		 * {@link IllegalStateException} to be thrown.
-		 * 
-		 * @param region		A rectangular region which specifies the source
-		 * 						region to use when creating the thumbnail.
-		 * @throws NullPointerException		If the region is {@code null}.
-		 * @since 	0.3.4
-		 */
-		public Builder<T> sourceRegion(Rectangle region)
-		{
-			if (region == null)
-			{
-				throw new NullPointerException("Region cannot be null.");
-			}
-			
-			return sourceRegion(
-					new Coordinate(region.x, region.y),
-					new AbsoluteSize(region.getSize())
-			);
-		}
-		
-		/**
-		 * Specifies whether or not to overwrite files which already exist if
-		 * they have been specified as destination files.
-		 * <p>
-		 * This method will change the output behavior of the following methods:
-		 * <ul>
-		 * <li>{@link #toFile(File)}</li>
-		 * <li>{@link #toFile(String)}</li>
-		 * <li>{@link #toFiles(Iterable)}</li>
-		 * <li>{@link #toFiles(Rename)}</li>
-		 * <li>{@link #asFiles(Iterable)}</li>
-		 * <li>{@link #asFiles(Rename)}</li>
-		 * </ul>
-		 * The behavior of methods which are not listed above will not be 
-		 * affected by calling this method.
-		 * <p>
-		 * Calling this method multiple times will result in an
-		 * {@link IllegalStateException} to be thrown.
-		 * 
-		 * @param allowOverwrite	If {@code true} then existing files will be
-		 * 							overwritten if specified as a destination.
-		 * 							If {@code false}, then the existing files
-		 * 							will not be altered. For specific behavior,
-		 * 							please refer to the specific output methods
-		 * 							listed above.
-		 * 						
-		 * @since 	0.3.7
-		 */
-		public Builder<T> allowOverwrite(boolean allowOverwrite)
-		{
-			updateStatus(Properties.ALLOW_OVERWRITE, Status.ALREADY_SET);
-			this.allowOverwrite = allowOverwrite;
-			
-			return this;
-		}
-		
-		/**
-		 * Sets the image type of the thumbnail.
-		 * <p>
-		 * Calling this method to set this parameter is optional.
-		 * <p>
-		 * Calling this method multiple times will result in an
-		 * {@link IllegalStateException} to be thrown.
-		 * 
-		 * @param type			The image type of the thumbnail.
-		 * @return				Reference to this object.
-		 */
-		public Builder<T> imageType(int type)
-		{
-			updateStatus(Properties.IMAGE_TYPE, Status.ALREADY_SET);
-			imageType = type;
-			return this;
-		}
-
-		/**
-		 * Sets the resizing scaling mode to use when creating the thumbnail.
-		 * <p>
-		 * Calling this method to set this parameter is optional.
-		 * <p>
-		 * Calling this method multiple times will result in an
-		 * {@link IllegalStateException} to be thrown.
-		 * 
-		 * @param config		The scaling mode to use.
-		 * @return				Reference to this object.
-		 */
-		public Builder<T> scalingMode(ScalingMode config)
-		{
-			checkForNull(config, "Scaling mode is null.");
-			updateStatus(Properties.SCALING_MODE, Status.ALREADY_SET);
-			updateStatus(Properties.RESIZER, Status.CANNOT_SET);
-			updateStatus(Properties.RESIZER_FACTORY, Status.CANNOT_SET);
-			scalingMode = config;
-			return this;
-		}
-		
-		/**
-		 * Sets the resizing operation to use when creating the thumbnail.
-		 * <p>
-		 * Calling this method to set this parameter is optional.
-		 * <p>
-		 * Calling this method multiple times will result in an
-		 * {@link IllegalStateException} to be thrown.
-		 * <p>
-		 * This method cannot be called in conjunction with the 
-		 * {@link #resizerFactory(ResizerFactory)} method.
-		 * 
-		 * @param resizer		The scaling operation to use.
-		 * @return				Reference to this object.
-		 */
-		public Builder<T> resizer(Resizer resizer)
-		{
-			checkForNull(resizer, "Resizer is null.");
-			updateStatus(Properties.RESIZER, Status.ALREADY_SET);
-			updateStatus(Properties.RESIZER_FACTORY, Status.CANNOT_SET);
-			updateStatus(Properties.SCALING_MODE, Status.CANNOT_SET);
-			this.resizerFactory = new FixedResizerFactory(resizer);
-			return this;
-		}
-		
-		/**
-		 * Sets the {@link ResizerFactory} object to use to decide what kind of
-		 * resizing operation is to be used when creating the thumbnail.
-		 * <p>
-		 * Calling this method to set this parameter is optional.
-		 * <p>
-		 * Calling this method multiple times will result in an
-		 * {@link IllegalStateException} to be thrown.
-		 * <p>
-		 * This method cannot be called in conjunction with the 
-		 * {@link #resizer(Resizer)} method.
-		 * 
-		 * @param resizer		The scaling operation to use.
-		 * @return				Reference to this object.
-		 * @since	0.4.0
-		 */
-		public Builder<T> resizerFactory(ResizerFactory resizerFactory)
-		{
-			checkForNull(resizerFactory, "ResizerFactory is null.");
-			updateStatus(Properties.RESIZER_FACTORY, Status.ALREADY_SET);
-			updateStatus(Properties.RESIZER, Status.CANNOT_SET);
-			
-			// disable the methods which set parameters for the Resizer
-			updateStatus(Properties.SCALING_MODE, Status.CANNOT_SET);
-			updateStatus(Properties.ALPHA_INTERPOLATION, Status.CANNOT_SET);
-			updateStatus(Properties.DITHERING, Status.CANNOT_SET);
-			updateStatus(Properties.ANTIALIASING, Status.CANNOT_SET);
-			updateStatus(Properties.RENDERING, Status.CANNOT_SET);
-			
-			this.resizerFactory = resizerFactory;
-			return this;
-		}
-		
-		/**
-		 * Sets the alpha interpolation mode when performing the resizing
-		 * operation to generate the thumbnail.
-		 * <p>
-		 * Calling this method to set this parameter is optional.
-		 * <p>
-		 * Calling this method multiple times will result in an
-		 * {@link IllegalStateException} to be thrown.
-		 * <p>
-		 * This method cannot be called in conjunction with the 
-		 * {@link #resizerFactory(ResizerFactory)} method.
-		 * 
-		 * @param config		The alpha interpolation mode.
-		 * @return				Reference to this object.
-		 */
-		public Builder<T> alphaInterpolation(AlphaInterpolation config)
-		{
-			checkForNull(config, "Alpha interpolation is null.");
-			updateStatus(Properties.RESIZER_FACTORY, Status.CANNOT_SET);
-			updateStatus(Properties.ALPHA_INTERPOLATION, Status.ALREADY_SET);
-			alphaInterpolation = config;
-			return this;
-		}
-
-		/**
-		 * Sets the dithering mode when performing the resizing
-		 * operation to generate the thumbnail.
-		 * <p>
-		 * Calling this method to set this parameter is optional.
-		 * <p>
-		 * Calling this method multiple times will result in an
-		 * {@link IllegalStateException} to be thrown.
-		 * <p>
-		 * This method cannot be called in conjunction with the 
-		 * {@link #resizerFactory(ResizerFactory)} method.
-		 * 
-		 * @param config		The dithering mode.
-		 * @return				Reference to this object.
-		 */
-		public Builder<T> dithering(Dithering config)
-		{
-			checkForNull(config, "Dithering is null.");
-			updateStatus(Properties.RESIZER_FACTORY, Status.CANNOT_SET);
-			updateStatus(Properties.DITHERING, Status.ALREADY_SET);
-			dithering = config;
-			return this;
-		}
-		
-		/**
-		 * Sets the antialiasing mode when performing the resizing
-		 * operation to generate the thumbnail.
-		 * <p>
-		 * Calling this method to set this parameter is optional.
-		 * <p>
-		 * Calling this method multiple times will result in an
-		 * {@link IllegalStateException}.
-		 * <p>
-		 * This method cannot be called in conjunction with the 
-		 * {@link #resizerFactory(ResizerFactory)} method.
-		 * 
-		 * @param config		The antialiasing mode.
-		 * @return				Reference to this object.
-		 */
-		public Builder<T> antialiasing(Antialiasing config)
-		{
-			checkForNull(config, "Antialiasing is null.");
-			updateStatus(Properties.RESIZER_FACTORY, Status.CANNOT_SET);
-			updateStatus(Properties.ANTIALIASING, Status.ALREADY_SET);
-			antialiasing = config;
-			return this;
-		}
-		
-		/**
-		 * Sets the rendering mode when performing the resizing
-		 * operation to generate the thumbnail.
-		 * <p>
-		 * Calling this method to set this parameter is optional.
-		 * <p>
-		 * Calling this method multiple times will result in an
-		 * {@link IllegalStateException} to be thrown.
-		 * <p>
-		 * This method cannot be called in conjunction with the 
-		 * {@link #resizerFactory(ResizerFactory)} method.
-		 * 
-		 * @param config		The rendering mode.
-		 * @return				Reference to this object.
-		 */
-		public Builder<T> rendering(Rendering config)
-		{
-			checkForNull(config, "Rendering is null.");
-			updateStatus(Properties.RESIZER_FACTORY, Status.CANNOT_SET);
-			updateStatus(Properties.RENDERING, Status.ALREADY_SET);
-			rendering = config;
-			return this;
-		}
-		
-		/**
-		 * Sets whether or not to keep the aspect ratio of the original image
-		 * for the thumbnail.
-		 * <p>
-		 * Calling this method without first calling the {@link #size(int, int)}
-		 * method will result in an {@link IllegalStateException} to be thrown.
-		 * <p>
-		 * If this method is not called when, by default the aspect ratio of
-		 * the original image is preserved for the thumbnail.
-		 * <p>
-		 * Calling this method after calling the {@link #scale(double)} method
-		 * will result in a {@link IllegalStateException}. 
-		 * 
-		 * @param keep			{@code true} if the thumbnail is to maintain
-		 * 						the aspect ratio of the original image,
-		 * 						{@code false} otherwise.
-		 * @return				Reference to this object.
-		 * 
-		 * @throws IllegalStateException	If
-		 * 									<ol> 
-		 * 									<li>the {@link #size(int, int)} has
-		 * 									not yet been called to specify the
-		 * 									size of the thumbnail, or</li>
-		 * 									<li>the {@link #scale(double)} 
-		 * 									method has been called, or</li>
-		 * 									<li>the {@link #width(int)} and/or 
-		 * 									{@link #height(int)} has been called
-		 * 									and not preserving the aspect ratio
-		 * 									is desired.</li>
-		 * 									</ol>
-		 */
-		public Builder<T> keepAspectRatio(boolean keep)
-		{
-			if (statusMap.get(Properties.SCALE) == Status.ALREADY_SET)
-			{
-				throw new IllegalStateException("Cannot specify whether to " +
-						"keep the aspect ratio if the scaling factor has " +
-						"already been specified.");
-			}
-			if (statusMap.get(Properties.SIZE) == Status.NOT_READY)
-			{
-				throw new IllegalStateException("Cannot specify whether to " +
-						"keep the aspect ratio unless the size parameter has " +
-						"already been specified.");
-			}
-			if ((statusMap.get(Properties.WIDTH) == Status.ALREADY_SET ||
-					statusMap.get(Properties.HEIGHT) == Status.ALREADY_SET) &&
-					!keep
-			)
-			{
-				throw new IllegalStateException("The aspect ratio must be " +
-						"preserved when the width and/or height parameter " +
-						"has already been specified.");
-			}
-			
-			updateStatus(Properties.KEEP_ASPECT_RATIO, Status.ALREADY_SET);
-			keepAspectRatio = keep;
-			return this;
-		}
-		
-		/**
-		 * Sets the compression output quality of the thumbnail.
-		 * <p> 
-		 * The value is a {@code float} between {@code 0.0f} and {@code 1.0f}
-		 * where {@code 0.0f} indicates the minimum quality and {@code 1.0f}
-		 * indicates the maximum quality settings should be used for by the
-		 * compression codec. 
-		 * <p>
-		 * Calling this method to set this parameter is optional.
-		 * <p>
-		 * Calling this method multiple times, or the 
-		 * {@link #outputQuality(double)} in conjunction with this method will
-		 * result in an {@link IllegalStateException} to be thrown.
-		 * 
-		 * @param quality		The quality of the 
-		 * @return				Reference to this object.
-		 * @throws IllegalArgumentException	If the argument is less than
-		 * 									{@code 0.0f} or is greater than
-		 * 									{@code 1.0f}.
-		 */
-		public Builder<T> outputQuality(float quality)
-		{
-			if (quality < 0.0f || quality > 1.0f)
-			{
-				throw new IllegalArgumentException(
-						"The quality setting must be in the range 0.0f and " +
-						"1.0f, inclusive."
-				);
-			}
-			updateStatus(Properties.OUTPUT_QUALITY, Status.ALREADY_SET);
-			outputQuality = quality;
-			return this;
-		}
-		
-		/**
-		 * Sets the compression output quality of the thumbnail.
-		 * <p> 
-		 * The value is a {@code double} between {@code 0.0d} and {@code 1.0d}
-		 * where {@code 0.0d} indicates the minimum quality and {@code 1.0d}
-		 * indicates the maximum quality settings should be used for by the
-		 * compression codec. 
-		 * <p>
-		 * This method is a convenience method for {@link #outputQuality(float)}
-		 * where the {@code double} argument type is accepted instead of a
-		 * {@code float}.
-		 * <p>
-		 * Calling this method to set this parameter is optional.
-		 * <p>
-		 * Calling this method multiple times, or the 
-		 * {@link #outputQuality(float)} in conjunction with this method will
-		 * result in an {@link IllegalStateException} to be thrown.
-		 * 
-		 * @param quality		The quality of the 
-		 * @return				Reference to this object.
-		 * @throws IllegalArgumentException	If the argument is less than
-		 * 									{@code 0.0d} or is greater than
-		 * 									{@code 1.0d}.
- 		 */
-		public Builder<T> outputQuality(double quality)
-		{
-			if (quality < 0.0d || quality > 1.0d)
-			{
-				throw new IllegalArgumentException(
-						"The quality setting must be in the range 0.0d and " +
-						"1.0d, inclusive."
-				);
-			}
-			
-			updateStatus(Properties.OUTPUT_QUALITY, Status.ALREADY_SET);
-			outputQuality = (float)quality;
-			if (outputQuality < 0.0f)
-			{
-				outputQuality = 0.0f;
-			}
-			else if (outputQuality > 1.0f)
-			{
-				outputQuality = 1.0f;
-			}
-			return this;
-		}
-		
-		/**
-		 * Sets the compression format to use when writing the thumbnail.
-		 * <p>
-		 * Calling this method to set this parameter is optional.
-		 * <p>
-		 * Calling this method multiple times will result in an
-		 * {@link IllegalStateException} to be thrown.
-		 * 
-		 * @param format		The compression format.
-		 * @return				Reference to this object.
-		 * @throws IllegalArgumentException	If an unsupported format is
-		 * 									specified.
-		 */
-		public Builder<T> outputFormat(String format)
-		{
-			if (!ThumbnailatorUtils.isSupportedOutputFormat(format))
-			{
-				throw new IllegalArgumentException(
-						"Specified format is not supported: " + format
-				);
-			}
-			
-			updateStatus(Properties.OUTPUT_FORMAT, Status.ALREADY_SET);
-			outputFormat = format;
-			return this;
-		}
-		
-		/**
-		 * Sets the compression format type of the thumbnail to write.
-		 * <p>
-		 * If the default type for the compression codec should be used, a 
-		 * value of {@link ThumbnailParameter#DEFAULT_FORMAT_TYPE} should be
-		 * used. 
-		 * <p>
-		 * Calling this method to set this parameter is optional.
-		 * <p>
-		 * Calling this method multiple times will result in an
-		 * {@link IllegalStateException} to be thrown.
-		 * <p>
-		 * Furthermore, if this method is called, then calling the 
-		 * {@link #outputFormat} method is disabled, in order to prevent
-		 * cases where the output format type does not exist in the format
-		 * specified for the {@code outputFormat} method.
-		 *  
-		 * @param formatType	The compression format type 
-		 * @return				Reference to this object.
-		 * @throws IllegalArgumentException	If an unsupported format type is
-		 * 									specified for the current output
-		 * 									format type. Or, if the output
-		 * 									format has not been specified before
-		 * 									this method was called.
-		 */
-		public Builder<T> outputFormatType(String formatType)
-		{
-			/*
-			 * If the output format is the original format, and the format type
-			 * is being specified, it's going to be likely that the specified
-			 * type will not be present in all the formats, so we'll disallow
-			 * it. (e.g. setting type to "JPEG", and if the original formats
-			 * were JPEG and PNG, then we'd have a problem. 
-			 */
-			if (formatType != ThumbnailParameter.DEFAULT_FORMAT_TYPE 
-					&& outputFormat == ThumbnailParameter.ORIGINAL_FORMAT)
-			{
-				throw new IllegalArgumentException(
-						"Cannot set the format type if a specific output " +
-						"format has not been specified."
-				);
-			}
-			
-			if (!ThumbnailatorUtils.isSupportedOutputFormatType(outputFormat, formatType))
-			{
-				throw new IllegalArgumentException(
-						"Specified format type (" + formatType + ") is not " +
-						" supported for the format: " + outputFormat
-				);
-			}
-			
-			/*
-			 * If the output format type is set, then we'd better make the
-			 * output format unchangeable, or else we'd risk having a type
-			 * that is not part of the output format.
-			 */
-			updateStatus(Properties.OUTPUT_FORMAT_TYPE, Status.ALREADY_SET);
-			
-			if (!statusMap.containsKey(Properties.OUTPUT_FORMAT))
-			{
-				updateStatus(Properties.OUTPUT_FORMAT, Status.CANNOT_SET);
-			}
-			outputFormatType = formatType;
-			return this;
-		}
-		
-		/**
-		 * Sets the watermark to apply on the thumbnail.
-		 * <p>
-		 * This method can be called multiple times to apply multiple
-		 * watermarks.
-		 * <p>
-		 * If multiple watermarks are to be applied, the watermarks will be
-		 * applied in the order that this method is called.
-		 * <p>
-		 * Calling this method to set this parameter is optional.
-		 * 
-		 * @param w				The watermark to apply to the thumbnail.
-		 * @return				Reference to this object.
-		 */
-		public Builder<T> watermark(Watermark w)
-		{
-			if (w == null)
-			{
-				throw new NullPointerException("Watermark is null.");
-			}
-			
-			filterPipeline.add(w);
-			
-			return this;
-		}
-		
-		/**
-		 * Sets the image of the watermark to apply on the thumbnail.
-		 * <p>
-		 * This method is a convenience method for the 
-		 * {@link #watermark(Position, BufferedImage, float)} method, where
-		 * the opacity is 50%, and the position is set to center of the
-		 * thumbnail:
-		 * <p>
-		 * <pre>
-watermark(Positions.CENTER, image, 0.5f);
-		 * </pre>
-		 * This method can be called multiple times to apply multiple
-		 * watermarks.
-		 * <p>
-		 * If multiple watermarks are to be applied, the watermarks will be
-		 * applied in the order that this method is called.
-		 * <p>
-		 * Calling this method to set this parameter is optional.
-		 * 
-		 * @param image			The image of the watermark.
-		 * @return				Reference to this object.
-		 */
-		public Builder<T> watermark(BufferedImage image)
-		{
-			return watermark(Positions.CENTER, image, 0.5f);
-		}
-		
-		/**
-		 * Sets the image and opacity of the watermark to apply on
-		 * the thumbnail.
-		 * <p>
-		 * This method is a convenience method for the 
-		 * {@link #watermark(Position, BufferedImage, float)} method, where
-		 * the opacity is 50%:
-		 * <p>
-		 * <pre>
-watermark(Positions.CENTER, image, opacity);
-		 * </pre>
-		 * This method can be called multiple times to apply multiple
-		 * watermarks.
-		 * <p>
-		 * If multiple watermarks are to be applied, the watermarks will be
-		 * applied in the order that this method is called.
-		 * <p>
-		 * Calling this method to set this parameter is optional.
-		 * 
-		 * @param image			The image of the watermark.
-		 * @param opacity		The opacity of the watermark.
-		 * 						<p>
-		 * 						The value should be between {@code 0.0f} and 
-		 * 						{@code 1.0f}, where {@code 0.0f} is completely 
-		 * 						transparent, and {@code 1.0f} is completely
-		 * 						opaque.
-		 * @return				Reference to this object.
-		 */
-		public Builder<T> watermark(BufferedImage image, float opacity)
-		{
-			return watermark(Positions.CENTER, image, opacity);
-		}
-		
-		/**
-		 * Sets the image and opacity and position of the watermark to apply on
-		 * the thumbnail.
-		 * <p>
-		 * This method can be called multiple times to apply multiple
-		 * watermarks.
-		 * <p>
-		 * If multiple watermarks are to be applied, the watermarks will be
-		 * applied in the order that this method is called.
-		 * <p>
-		 * Calling this method to set this parameter is optional.
-		 * 
-		 * @param position		The position of the watermark.
-		 * @param image			The image of the watermark.
-		 * @param opacity		The opacity of the watermark.
-		 * 						<p>
-		 * 						The value should be between {@code 0.0f} and 
-		 * 						{@code 1.0f}, where {@code 0.0f} is completely 
-		 * 						transparent, and {@code 1.0f} is completely
-		 * 						opaque.
-		 * @return				Reference to this object.
-		 */
-		public Builder<T> watermark(Position position, BufferedImage image, float opacity)
-		{
-			filterPipeline.add(new Watermark(position, image, opacity));
-			return this;
-		}
-		
-		/*
-		 * rotation
-		 */
-		
-		/**
-		 * Sets the amount of rotation to apply to the thumbnail.
-		 * <p>
-		 * The thumbnail will be rotated clockwise by the angle specified.
-		 * <p>
-		 * This method can be called multiple times to apply multiple
-		 * rotations.
-		 * <p>
-		 * If multiple rotations are to be applied, the rotations will be
-		 * applied in the order that this method is called.
-		 * <p>
-		 * Calling this method to set this parameter is optional.
-		 *  
-		 * @param angle			Angle in degrees.
-		 * @return				Reference to this object.
-		 */
-		public Builder<T> rotate(double angle)
-		{
-			filterPipeline.add(Rotation.newRotator(angle));
-			return this;
-		}
-
-		
-		/*
-		 * other filters
-		 */
-		
-		/**
-		 * Adds a {@link ImageFilter} to apply to the thumbnail.
-		 * <p>
-		 * This method can be called multiple times to apply multiple
-		 * filters.
-		 * <p>
-		 * If multiple filters are to be applied, the filters will be
-		 * applied in the order that this method is called.
-		 * <p>
-		 * Calling this method to set this parameter is optional.
-		 * 
-		 * @param filter		An image filter to apply to the thumbnail.
-		 * @return				Reference to this object.
-		 */
-		public Builder<T> addFilter(ImageFilter filter)
-		{
-			if (filter == null)
-			{
-				throw new NullPointerException("Filter is null.");
-			}
-			
-			filterPipeline.add(filter);
-			return this;
-		}
-		
-		/**
-		 * Adds multiple {@link ImageFilter}s to apply to the thumbnail.
-		 * <p>
-		 * This method can be called multiple times to apply multiple
-		 * filters.
-		 * <p>
-		 * If multiple filters are to be applied, the filters will be
-		 * applied in the order that this method is called.
-		 * <p>
-		 * Calling this method to set this parameter is optional.
-		 * 
-		 * @param filters		A list of filters to apply to the thumbnail.
-		 * @return				Reference to this object.
-		 */
-		public Builder<T> addFilters(List<ImageFilter> filters)
-		{
-			if (filters == null)
-			{
-				throw new NullPointerException("Filters is null.");
-			}
-			
-			filterPipeline.addAll(filters);
-			return this;
-		}
-		
-		/**
-		 * Checks whether the builder is ready to create thumbnails.
-		 * 
-		 * @throws IllegalStateException	If the builder is not ready to
-		 * 									create thumbnails, due to some
-		 * 									parameters not being set.
-		 */
-		private void checkReadiness()
-		{
-			for (Map.Entry<Properties, Status> s : statusMap.entrySet())
-			{
-				if (s.getValue() == Status.NOT_READY) {
-					throw new IllegalStateException(s.getKey().getName() +
-							" is not set.");
-				}
-			}
-		}
-		
-		/**
-		 * Returns a {@link Resizer} which is suitable for the current
-		 * builder state.
-		 * 
-		 * @param mode		The scaling mode to use to create thumbnails.
-		 * @return			The {@link Resizer} which is suitable for the
-		 * 					specified scaling mode and builder state.
-		 */
-		private Resizer makeResizer(ScalingMode mode)
-		{
-			Map<RenderingHints.Key, Object> hints = 
-				new HashMap<RenderingHints.Key, Object>();
-			
-			hints.put(RenderingHints.KEY_ALPHA_INTERPOLATION, alphaInterpolation.getValue());
-			hints.put(RenderingHints.KEY_DITHERING, dithering.getValue());
-			hints.put(RenderingHints.KEY_ANTIALIASING, antialiasing.getValue());
-			hints.put(RenderingHints.KEY_RENDERING, rendering.getValue());
-			
-			if (mode == ScalingMode.BILINEAR)
-			{
-				return new BilinearResizer(hints);
-			}
-			else if (mode == ScalingMode.BICUBIC)
-			{
-				return new BicubicResizer(hints);
-			}
-			else if (mode == ScalingMode.PROGRESSIVE_BILINEAR)
-			{
-				return new ProgressiveBilinearResizer(hints);
-			}
-			else
-			{
-				return new ProgressiveBilinearResizer(hints);
-			}
-		}
-
-		private void prepareResizerFactory()
-		{
-			/*
-			 * If the scalingMode has been set, then use scalingMode to obtain
-			 * a resizer, else, use the resizer field.
-			 */
-			if (statusMap.get(Properties.SCALING_MODE) == Status.ALREADY_SET)
-			{
-				this.resizerFactory =
-					new FixedResizerFactory(makeResizer(scalingMode));
-			}
-		}
-
-		/**
-		 * Returns a {@link ThumbnailParameter} from the current builder state.
-		 * 
-		 * @return			A {@link ThumbnailParameter} from the current
-		 * 					builder state.
-		 */
-		private ThumbnailParameter makeParam()
-		{
-			prepareResizerFactory();
-			
-			int imageTypeToUse = imageType;
-			if (imageType == IMAGE_TYPE_UNSPECIFIED)
-			{
-				imageTypeToUse = ThumbnailParameter.ORIGINAL_IMAGE_TYPE;
-			}
-			
-			if (Double.isNaN(scale))
-			{
-				// If the dimensions were specified, do the following.
-				
-				// Check that at least one dimension is specified.
-				// If it's not, it's a bug.
-				if (
-						width == DIMENSION_NOT_SPECIFIED && 
-						height == DIMENSION_NOT_SPECIFIED
-				)
-				{
-					throw new IllegalStateException(
-							"The width or height must be specified. If this " +
-							"exception is thrown, it is due to a bug in the " +
-							"Thumbnailator library."
-					);
-				}
-				
-				// Set the unspecified dimension to a default value.
-				if (width == DIMENSION_NOT_SPECIFIED)
-				{
-					width = Integer.MAX_VALUE;
-				}
-				if (height == DIMENSION_NOT_SPECIFIED)
-				{
-					height = Integer.MAX_VALUE;
-				}
-				
-				return new ThumbnailParameter(
-						new Dimension(width, height),
-						sourceRegion,
-						keepAspectRatio,
-						outputFormat,
-						outputFormatType,
-						outputQuality,
-						imageTypeToUse,
-						filterPipeline.getFilters(),
-						resizerFactory
-				);
-			}
-			else
-			{
-				// If the scaling factor was specified
-				return new ThumbnailParameter(
-						scale,
-						sourceRegion,
-						keepAspectRatio,
-						outputFormat,
-						outputFormatType,
-						outputQuality,
-						imageTypeToUse,
-						filterPipeline.getFilters(),
-						resizerFactory
-				);
-			}
-		}
-
-		/**
-		 * Create the thumbnails and return as a {@link Iterable} of 
-		 * {@link BufferedImage}s.
-		 * <p>
-		 * For situations where multiple thumbnails are being generated, this
-		 * method is preferred over the {@link #asBufferedImages()} method,
-		 * as (1) the processing does not have to complete before the method
-		 * returns and (2) the thumbnails can be retrieved one at a time,
-		 * potentially reducing the number of thumbnails which need to be 
-		 * retained in the heap memory, potentially reducing the chance of 
-		 * {@link OutOfMemoryError}s from occurring.  
-		 * <p>
-		 * If an {@link IOException} occurs during the processing of the
-		 * thumbnail, the {@link Iterable} will return a {@code null} for that
-		 * element.
-		 * 
-		 * @return		An {@link Iterable} which will provide an 
-		 * 				{@link Iterator} which returns thumbnails as
-		 * 				{@link BufferedImage}s.
-		 */
-		public Iterable<BufferedImage> iterableBufferedImages()
-		{
-			checkReadiness();
-			/*
-			 * TODO To get the precise error information, there would have to
-			 * be an event notification mechanism.
-			 */
-			return new BufferedImageIterable();
-		}
-		
-		/**
-		 * Create the thumbnails and return as a {@link List} of 
-		 * {@link BufferedImage}s.
-		 * <p>
-		 * <h3>Note about performance</h3>
-		 * If there are many thumbnails generated at once, it is possible that
-		 * the Java virtual machine's heap space will run out and an
-		 * {@link OutOfMemoryError} could result.
-		 * <p>
-		 * If many thumbnails are being processed at once, then using the
-		 * {@link #iterableBufferedImages()} method would be preferable. 
-		 * 
-		 * @return		A list of thumbnails.
-		 * @throws IOException					If an problem occurred during
-		 * 										the reading of the original
-		 * 										images.
-		 */
-		public List<BufferedImage> asBufferedImages() throws IOException
-		{
-			checkReadiness();
-			
-			List<BufferedImage> thumbnails = new ArrayList<BufferedImage>();
-			
-			// Create thumbnails
-			for (ImageSource<T> source : sources)
-			{
-				BufferedImageSink destination = new BufferedImageSink();
-				
-				Thumbnailator.createThumbnail(
-					new SourceSinkThumbnailTask<T, BufferedImage>(makeParam(), source, destination)
-				);
-				
-				thumbnails.add(destination.getSink());
-			}
-			
-			return thumbnails;
-		}
-		
-		/**
-		 * Creates a thumbnail and returns it as a {@link BufferedImage}.
-		 * <p>
-		 * To call this method, the thumbnail must have been created from a
-		 * single source.
-		 * 
-		 * @return		A thumbnail as a {@link BufferedImage}.
-		 * @throws IOException					If an problem occurred during
-		 * 										the reading of the original
-		 * 										image.
-		 * @throws IllegalArgumentException		If multiple original images are
-		 * 										specified.
-		 */
-		public BufferedImage asBufferedImage() throws IOException
-		{
-			checkReadiness();
-			
-			Iterator<ImageSource<T>> iter = sources.iterator();
-			ImageSource<T> source = iter.next();
-			
-			if (iter.hasNext())
-			{
-				throw new IllegalArgumentException("Cannot create one thumbnail from multiple original images.");
-			}
-			
-			BufferedImageSink destination = new BufferedImageSink();
-			
-			Thumbnailator.createThumbnail(
-				new SourceSinkThumbnailTask<T, BufferedImage>(makeParam(), source, destination)
-			);
-				
-			return destination.getSink();
-		}
-		
-		/**
-		 * Creates the thumbnails and stores them to the files, and returns
-		 * a {@link List} of {@link File}s to the thumbnails. 
-		 * <p>
-		 * When the destination file exists, and overwriting files has been
-		 * disabled by calling the {@link #allowOverwrite(boolean)} method 
-		 * with {@code false}, then the thumbnail with the destination file 
-		 * already existing will not be written and the corresponding 
-		 * {@code File} object will not be included in the {@code List} returned
-		 * by this method.
-		 * <p>
-		 * The file names for the thumbnails are obtained from the given
-		 * {@link Iterable}.
-		 * 
-		 * @param iterable			An {@link Iterable} which returns an
-		 * 							{@link Iterator} which returns file names
-		 * 							which should be assigned to each thumbnail.
-		 * @return					A list of {@link File}s of the thumbnails
-		 * 							which were created.
-		 * @throws IOException		If a problem occurs while reading the
-		 * 							original images or writing the thumbnails 
-		 * 							to files.
-		 * @since 	0.3.7
-		 */
-		public List<File> asFiles(Iterable<File> iterable) throws IOException
-		{
-			checkReadiness();
-			
-			if (iterable == null)
-			{
-				throw new NullPointerException("File name iterable is null.");
-			}
-			
-			List<File> destinationFiles = new ArrayList<File>();
-			
-			ThumbnailParameter param = makeParam();
-			
-			Iterator<File> filenameIter = iterable.iterator();
-			
-			for (ImageSource<T> source : sources)
-			{
-				if (!filenameIter.hasNext())
-				{
-					throw new IndexOutOfBoundsException(
-							"Not enough file names provided by iterator."
-					);
-				}
-				
-				FileImageSink destination = new FileImageSink(filenameIter.next(), allowOverwrite);
-				
-				try
-				{
-					Thumbnailator.createThumbnail(
-							new SourceSinkThumbnailTask<T, File>(param, source, destination)
-					);
-					
-					destinationFiles.add(destination.getSink());
-				}
-				catch (IllegalArgumentException e)
-				{
-					/*
-					 * Handle the IllegalArgumentException which is thrown when
-					 * the destination file already exists by not adding the
-					 * current file to the destinationFiles list.
-					 */
-				}
-			}
-			
-			return destinationFiles;
-		}
-		
-		/**
-		 * Creates the thumbnails and stores them to the files.
-		 * <p>
-		 * When the destination file exists, and overwriting files has been
-		 * disabled by calling the {@link #allowOverwrite(boolean)} method 
-		 * with {@code false}, then the thumbnail with the destination file 
-		 * already existing will not be written.
-		 * <p>
-		 * The file names for the thumbnails are obtained from the given
-		 * {@link Iterable}.
-		 * 
-		 * @param iterable			An {@link Iterable} which returns an
-		 * 							{@link Iterator} which returns file names
-		 * 							which should be assigned to each thumbnail.
-		 * @throws IOException		If a problem occurs while reading the
-		 * 							original images or writing the thumbnails 
-		 * 							to files.
-		 * @since 	0.3.7
-		 */
-		public void toFiles(Iterable<File> iterable) throws IOException
-		{
-			asFiles(iterable);
-		}
-		
-		/**
-		 * Creates the thumbnails and stores them to the files, using the 
-		 * {@code Rename} function to determine the filenames. The files
-		 * are returned as {@link List}.
-		 * <p>
-		 * When the destination file exists, and overwriting files has been
-		 * disabled by calling the {@link #allowOverwrite(boolean)} method 
-		 * with {@code false}, then the thumbnail with the destination file 
-		 * already existing will not be written and the corresponding 
-		 * {@code File} object will not be included in the {@code List} returned
-		 * by this method.
-		 * <p>
-		 * To call this method, the thumbnails must have been creates from
-		 * files by calling the {@link Thumbnails#of(File...)} method.
-		 * 
-		 * @param rename			The rename function which is used to
-		 * 							determine the filenames of the thumbnail
-		 * 							files to write.
-		 * @return					A list of {@link File}s of the thumbnails
-		 * 							which were created.
-		 * @throws IOException		If a problem occurs while reading the
-		 * 							original images or writing the thumbnails 
-		 * 							to files. 
-		 * @throws IllegalStateException		If the original images are not
-		 * 										from files.
-		 * @since 	0.3.7
-		 */
-		public List<File> asFiles(Rename rename) throws IOException
-		{
-			checkReadiness();
-			
-			if (rename == null)
-			{
-				throw new NullPointerException("Rename is null.");
-			}
-
-			List<File> destinationFiles = new ArrayList<File>();
-			
-			ThumbnailParameter param = makeParam();
-			
-			for (ImageSource<T> source : sources)
-			{
-				if (!(source instanceof FileImageSource))
-				{
-					throw new IllegalStateException("Cannot create thumbnails to files if original images are not from files.");
-				}
-				
-				File f = ((FileImageSource)source).getSource();
-				
-				File destinationFile = 
-					new File(f.getParent(), rename.apply(f.getName(), param));
-				
-				
-				FileImageSink destination = new FileImageSink(destinationFile, allowOverwrite);
-				
-				try
-				{
-					Thumbnailator.createThumbnail(
-							new SourceSinkThumbnailTask<T, File>(param, source, destination)
-					);
-					
-					destinationFiles.add(destination.getSink());
-				}
-				catch (IllegalArgumentException e)
-				{
-					/*
-					 * Handle the IllegalArgumentException which is thrown when
-					 * the destination file already exists by not adding the
-					 * current file to the destinationFiles list.
-					 */
-				}
-			}
-			
-			return destinationFiles;
-		}
-
-		/**
-		 * Creates the thumbnails and stores them to the files, using the 
-		 * {@code Rename} function to determine the filenames.
-		 * <p>
-		 * When the destination file exists, and overwriting files has been
-		 * disabled by calling the {@link #allowOverwrite(boolean)} method 
-		 * with {@code false}, then the thumbnail with the destination file 
-		 * already existing will not be written.
-		 * <p>
-		 * To call this method, the thumbnails must have been creates from
-		 * files by calling the {@link Thumbnails#of(File...)} method.
-		 * 
-		 * @param rename			The rename function which is used to
-		 * 							determine the filenames of the thumbnail
-		 * 							files to write.
-		 * @throws IOException		If a problem occurs while reading the
-		 * 							original images or writing the thumbnails 
-		 * 							to files. 
-		 * 							thumbnails to files. 
-		 * @throws IllegalStateException		If the original images are not
-		 * 										from files.
-		 * @since 	0.3.7
-		 */
-		public void toFiles(Rename rename) throws IOException
-		{
-			asFiles(rename);
-		}
-
-		/**
-		 * Create a thumbnail and writes it to a {@link File}.
-		 * <p>
-		 * When the destination file exists, and overwriting files has been
-		 * disabled by calling the {@link #allowOverwrite(boolean)} method 
-		 * with {@code false}, then an {@link IllegalArgumentException} will
-		 * be thrown. 
-		 * <p>
-		 * To call this method, the thumbnail must have been created from a
-		 * single source.
-		 * 
-		 * @param outFile			The file to which the thumbnail is to be
-		 * 							written to.
-		 * @throws IOException		If a problem occurs while reading the
-		 * 							original images or writing the thumbnails 
-		 * 							to files. 
-		 * @throws IllegalArgumentException		If multiple original image files
-		 * 										are	specified, or if the 
-		 * 										destination file exists, and
-		 * 										overwriting files is disabled.
-		 */
-		public void toFile(File outFile) throws IOException
-		{
-			checkReadiness();
-			
-			Iterator<ImageSource<T>> iter = sources.iterator();
-			ImageSource<T> source = iter.next();
-			
-			if (iter.hasNext())
-			{
-				throw new IllegalArgumentException("Cannot output multiple thumbnails to one file.");
-			}
-			
-			FileImageSink destination = new FileImageSink(outFile, allowOverwrite);
-			
-			Thumbnailator.createThumbnail(
-					new SourceSinkThumbnailTask<T, File>(makeParam(), source, destination)
-			);
-		}
-		
-		/**
-		 * Create a thumbnail and writes it to a {@link File}.
-		 * <p>
-		 * When the destination file exists, and overwriting files has been
-		 * disabled by calling the {@link #allowOverwrite(boolean)} method 
-		 * with {@code false}, then an {@link IllegalArgumentException} will
-		 * be thrown. 
-		 * <p>
-		 * To call this method, the thumbnail must have been created from a
-		 * single source.
-		 * 
-		 * @param outFilepath		The file to which the thumbnail is to be
-		 * 							written to.
-		 * @throws IOException		If a problem occurs while reading the
-		 * 							original images or writing the thumbnails 
-		 * 							to files. 
-		 * @throws IllegalArgumentException		If multiple original image files
-		 * 										are	specified, or if the 
-		 * 										destination file exists, and
-		 * 										overwriting files is disabled.
-		 */
-		public void toFile(String outFilepath) throws IOException
-		{
-			checkReadiness();
-			
-			Iterator<ImageSource<T>> iter = sources.iterator(); 
-			ImageSource<T> source = iter.next();
-			
-			if (iter.hasNext())
-			{
-				throw new IllegalArgumentException("Cannot output multiple thumbnails to one file.");
-			}
-			
-			FileImageSink destination = new FileImageSink(outFilepath, allowOverwrite);
-			
-			Thumbnailator.createThumbnail(
-					new SourceSinkThumbnailTask<T, File>(makeParam(), source, destination)
-			);
-		}
-		
-		/**
-		 * Create a thumbnail and writes it to a {@link OutputStream}.
-		 * <p>
-		 * To call this method, the thumbnail must have been created from a
-		 * single source.
-		 * 
-		 * @param os				The output stream to which the thumbnail
-		 * 							is to be written to.
-		 * @throws IOException		If a problem occurs while reading the
-		 * 							original images or writing the thumbnails. 
-		 * @throws IllegalArgumentException		If multiple original image files
-		 * 										are	specified.
-		 * @throws IllegalStateException		If the output format has not
-		 * 										been specified through the
-		 * 										{@link #outputFormat(String)}
-		 * 										method.
-		 */
-		public void toOutputStream(OutputStream os) throws IOException
-		{
-			checkReadiness();
-			
-			Iterator<ImageSource<T>> iter = sources.iterator(); 
-			ImageSource<T> source = iter.next();
-			
-			if (iter.hasNext())
-			{
-				throw new IllegalArgumentException("Cannot output multiple thumbnails to a single OutputStream.");
-			}
-			
-			/*
-			 * if the image is from a BufferedImage, then we require that the
-			 * output format be set. (or else, we can't tell what format to
-			 * output as!) 
-			 */
-			if (source instanceof BufferedImageSource)
-			{
-				if (outputFormat == ThumbnailParameter.ORIGINAL_FORMAT)
-				{
-					throw new IllegalStateException(
-							"Output format not specified."
-					);
-				}
-			}
-			
-			OutputStreamImageSink destination = new OutputStreamImageSink(os);
-			
-			Thumbnailator.createThumbnail(
-					new SourceSinkThumbnailTask<T, OutputStream>(makeParam(), source, destination)
-			);
-		}
-		
-		/**
-		 * Creates the thumbnails and writes them to {@link OutputStream}s
-		 * provided by the {@link Iterable}. 
-		 * 
-		 * @param iterable			An {@link Iterable} which returns an
-		 * 							{@link Iterator} which returns the
-		 * 							output stream which should be assigned to
-		 * 							each thumbnail.
-		 * @throws IOException		If a problem occurs while reading the
-		 * 							original images or writing the thumbnails. 
-		 * @throws IllegalStateException		If the output format has not
-		 * 										been specified through the
-		 * 										{@link #outputFormat(String)}
-		 * 										method.
-		 */
-		public void toOutputStreams(Iterable<? extends OutputStream> iterable) throws IOException
-		{
-			checkReadiness();
-			
-			if (iterable == null)
-			{
-				throw new NullPointerException("OutputStream iterable is null.");
-			}
-			
-			Iterator<? extends OutputStream> osIter = iterable.iterator();
-			
-			for (ImageSource<T> source : sources)
-			{
-				/*
-				 * if the image is from a BufferedImage, then we require that the
-				 * output format be set. (or else, we can't tell what format to
-				 * output as!) 
-				 */
-				if (source instanceof BufferedImageSource)
-				{
-					if (outputFormat == ThumbnailParameter.ORIGINAL_FORMAT)
-					{
-						throw new IllegalStateException(
-								"Output format not specified."
-						);
-					}
-				}
-				
-				if (!osIter.hasNext())
-				{
-					throw new IndexOutOfBoundsException(
-							"Not enough file names provided by iterator."
-					);
-				}
-				
-				OutputStreamImageSink destination = new OutputStreamImageSink(osIter.next());
-				
-				Thumbnailator.createThumbnail(
-						new SourceSinkThumbnailTask<T, OutputStream>(makeParam(), source, destination)
-				);
-			}
-		}
-	}
+package net.coobird.thumbnailator;
+
+import java.awt.Dimension;
+import java.awt.Rectangle;
+import java.awt.RenderingHints;
+import java.awt.image.BufferedImage;
+import java.io.File;
+import java.io.IOException;
+import java.io.InputStream;
+import java.io.OutputStream;
+import java.net.URL;
+import java.util.ArrayList;
+import java.util.Arrays;
+import java.util.Collection;
+import java.util.HashMap;
+import java.util.Iterator;
+import java.util.List;
+import java.util.Map;
+
+import net.coobird.thumbnailator.filters.ImageFilter;
+import net.coobird.thumbnailator.filters.Pipeline;
+import net.coobird.thumbnailator.filters.Rotation;
+import net.coobird.thumbnailator.filters.Watermark;
+import net.coobird.thumbnailator.geometry.AbsoluteSize;
+import net.coobird.thumbnailator.geometry.Coordinate;
+import net.coobird.thumbnailator.geometry.Position;
+import net.coobird.thumbnailator.geometry.Positions;
+import net.coobird.thumbnailator.geometry.Region;
+import net.coobird.thumbnailator.geometry.Size;
+import net.coobird.thumbnailator.name.Rename;
+import net.coobird.thumbnailator.resizers.BicubicResizer;
+import net.coobird.thumbnailator.resizers.BilinearResizer;
+import net.coobird.thumbnailator.resizers.DefaultResizerFactory;
+import net.coobird.thumbnailator.resizers.FixedResizerFactory;
+import net.coobird.thumbnailator.resizers.ProgressiveBilinearResizer;
+import net.coobird.thumbnailator.resizers.Resizer;
+import net.coobird.thumbnailator.resizers.ResizerFactory;
+import net.coobird.thumbnailator.resizers.configurations.AlphaInterpolation;
+import net.coobird.thumbnailator.resizers.configurations.Antialiasing;
+import net.coobird.thumbnailator.resizers.configurations.Dithering;
+import net.coobird.thumbnailator.resizers.configurations.Rendering;
+import net.coobird.thumbnailator.resizers.configurations.ScalingMode;
+import net.coobird.thumbnailator.tasks.SourceSinkThumbnailTask;
+import net.coobird.thumbnailator.tasks.io.BufferedImageSink;
+import net.coobird.thumbnailator.tasks.io.BufferedImageSource;
+import net.coobird.thumbnailator.tasks.io.FileImageSink;
+import net.coobird.thumbnailator.tasks.io.FileImageSource;
+import net.coobird.thumbnailator.tasks.io.ImageSource;
+import net.coobird.thumbnailator.tasks.io.InputStreamImageSource;
+import net.coobird.thumbnailator.tasks.io.OutputStreamImageSink;
+import net.coobird.thumbnailator.tasks.io.URLImageSource;
+import net.coobird.thumbnailator.util.ThumbnailatorUtils;
+
+/**
+ * This class provides a fluent interface to create thumbnails.
+ * <DL>
+ * <DT><B>Usage:</B></DT>
+ * <DD>
+ * The following example code demonstrates how to use the fluent interface
+ * to create a thumbnail from multiple files from a directory, resizing them to
+ * a maximum of 200 pixels by 200 pixels while preserving the aspect ratio of
+ * the original, then saving the resulting thumbnails as JPEG images with file
+ * names having {@code thumbnail.} appended to the beginning of the file name. 
+ * <p>
+ * <pre>
+Thumbnails.of(directory.listFiles())
+    .size(200, 200)
+    .outputFormat("jpeg")
+    .asFiles(Rename.PREFIX_DOT_THUMBNAIL);
+ * </pre>
+ * </DD>
+ * </DL>
+ * For more examples, please visit the <a href="http://code.google.com/p/thumbnailator/">
+ * Thumbnailator</a> project page.
+ * 
+ * @author coobird
+ *
+ */
+public final class Thumbnails
+{
+	/**
+	 * This class is not intended to be instantiated.
+	 */
+	private Thumbnails() {}
+	
+	/**
+	 * Performs validation on the specified dimensions.
+	 * <p>
+	 * If any of the dimensions are less than or equal to 0, an 
+	 * {@code IllegalArgumentException} is thrown with an message specifying the
+	 * reason for the exception.
+	 * <p>
+	 * This method is used to perform a check on the output dimensions of a
+	 * thumbnail for the {@link Thumbnails#createThumbnail} methods.
+	 * 
+	 * @param width		The width to validate.
+	 * @param height	The height to validate.
+	 */
+	private static void validateDimensions(int width, int height)
+	{
+		if (width <= 0 && height <= 0)
+		{
+			throw new IllegalArgumentException(
+					"Destination image dimensions must not be less than " +
+					"0 pixels."
+			);
+		}
+		else if (width <= 0 || height <= 0)
+		{
+			String dimension = width == 0 ? "width" : "height";
+			
+			throw new IllegalArgumentException(
+					"Destination image " + dimension + " must not be " +
+					"less than or equal to 0 pixels."
+			);
+		}		
+	}
+	
+	private static void checkForNull(Object o, String message)
+	{
+		if (o == null)
+		{
+			throw new NullPointerException(message);
+		}
+	}
+	
+	private static void checkForEmpty(Object[] o, String message)
+	{
+		if (o.length == 0)
+		{
+			throw new IllegalArgumentException(message);
+		}
+	}
+	
+	private static void checkForEmpty(Iterable<?> o, String message)
+	{
+		if (!o.iterator().hasNext())
+		{
+			throw new IllegalArgumentException(message);
+		}
+	}
+	
+	/**
+	 * Indicate to make thumbnails for images with the specified filenames.  
+	 * 
+	 * @param files		File names of image files for which thumbnails
+	 * 					are to be produced for.
+	 * @return			Reference to a builder object which is used to
+	 * 					specify the parameters for creating the thumbnail.
+	 * @throws NullPointerException		If the argument is {@code null}.
+	 * @throws IllegalArgumentException	If the argument is an empty array.
+	 */
+	public static Builder<File> of(String... files)
+	{
+		checkForNull(files, "Cannot specify null for input files.");
+		checkForEmpty(files, "Cannot specify an empty array for input files.");
+		return Builder.ofStrings(Arrays.asList(files));
+	}
+	
+	/**
+	 * Indicate to make thumbnails from the specified {@link File}s.  
+	 * 
+	 * @param files		{@link File} objects of image files for which thumbnails
+	 * 					are to be produced for.
+	 * @return			Reference to a builder object which is used to
+	 * 					specify the parameters for creating the thumbnail.
+	 * @throws NullPointerException		If the argument is {@code null}.
+	 * @throws IllegalArgumentException	If the argument is an empty array.
+	 */
+	public static Builder<File> of(File... files)
+	{
+		checkForNull(files, "Cannot specify null for input files.");
+		checkForEmpty(files, "Cannot specify an empty array for input files.");
+		return Builder.ofFiles(Arrays.asList(files));
+	}
+	
+	/**
+	 * Indicate to make thumbnails from the specified {@link URL}s.  
+	 * 
+	 * @param urls		{@link URL} objects of image files for which thumbnails
+	 * 					are to be produced for.
+	 * @return			Reference to a builder object which is used to
+	 * 					specify the parameters for creating the thumbnail.
+	 * @throws NullPointerException		If the argument is {@code null}.
+	 * @throws IllegalArgumentException	If the argument is an empty array.
+	 */
+	public static Builder<URL> of(URL... urls)
+	{
+		checkForNull(urls, "Cannot specify null for input URLs.");
+		checkForEmpty(urls, "Cannot specify an empty array for input URLs.");
+		return Builder.ofUrls(Arrays.asList(urls));
+	}
+	
+	/**
+	 * Indicate to make thumbnails from the specified {@link InputStream}s.  
+	 * 
+	 * @param inputStreams		{@link InputStream}s which provide the images
+	 * 							for which thumbnails are to be produced for.
+	 * @return			Reference to a builder object which is used to
+	 * 					specify the parameters for creating the thumbnail.
+	 * @throws NullPointerException		If the argument is {@code null}.
+	 * @throws IllegalArgumentException	If the argument is an empty array.
+	 */
+	public static Builder<? extends InputStream> of(InputStream... inputStreams)
+	{
+		checkForNull(inputStreams, "Cannot specify null for InputStreams.");
+		checkForEmpty(inputStreams, "Cannot specify an empty array for InputStreams.");
+		return Builder.ofInputStreams(Arrays.asList(inputStreams));
+	}
+	
+	/**
+	 * Indicate to make thumbnails from the specified {@link BufferedImage}s.
+	 * 
+	 * @param images	{@link BufferedImage}s for which thumbnails
+	 * 					are to be produced for.
+	 * @return			Reference to a builder object which is used to
+	 * 					specify the parameters for creating the thumbnail.
+	 * @throws NullPointerException		If the argument is {@code null}.
+	 * @throws IllegalArgumentException	If the argument is an empty array.
+	 */
+	public static Builder<BufferedImage> of(BufferedImage... images)
+	{
+		checkForNull(images, "Cannot specify null for images.");
+		checkForEmpty(images, "Cannot specify an empty array for images.");
+		return Builder.ofBufferedImages(Arrays.asList(images));
+	}
+	
+	/**
+	 * Indicate to make thumbnails for images with the specified filenames.  
+	 * 
+	 * @param files		File names of image files for which thumbnails
+	 * 					are to be produced for.
+	 * @return			Reference to a builder object which is used to
+	 * 					specify the parameters for creating the thumbnail.
+	 * @throws NullPointerException		If the argument is {@code null}.
+	 * @throws IllegalArgumentException	If the argument is an empty collection.
+	 * @deprecated		use {@link #fromFilenames(Iterable)}. <b> This method
+	 * 					will be removed in Thumbnailator 0.4.0.</b>
+	 */
+	@Deprecated
+	public static Builder<File> fromFilenames(Collection<String> files)
+	{
+		return fromFilenames((Iterable<String>)files);
+	}
+	
+	/**
+	 * Indicate to make thumbnails from the specified {@link File}s.  
+	 * 
+	 * @param files		{@link File} objects of image files for which thumbnails
+	 * 					are to be produced for.
+	 * @return			Reference to a builder object which is used to
+	 * 					specify the parameters for creating the thumbnail.
+	 * @throws NullPointerException		If the argument is {@code null}.
+	 * @throws IllegalArgumentException	If the argument is an empty collection.
+	 * @deprecated		use {@link #fromFiles(Iterable)}. <b> This method
+	 * 					will be removed in Thumbnailator 0.4.0.</b>
+	 */
+	@Deprecated
+	public static Builder<File> fromFiles(Collection<File> files)
+	{
+		return fromFiles((Iterable<File>)files);
+	}
+
+	/**
+	 * Indicate to make thumbnails for images with the specified {@link URL}s.  
+	 * 
+	 * @param urls		URLs of the images for which thumbnails
+	 * 					are to be produced.
+	 * @return			Reference to a builder object which is used to
+	 * 					specify the parameters for creating the thumbnail.
+	 * @throws NullPointerException		If the argument is {@code null}.
+	 * @throws IllegalArgumentException	If the argument is an empty collection.
+	 * @deprecated		use {@link #fromURLs(Iterable)}. <b> This method
+	 * 					will be removed in Thumbnailator 0.4.0.</b>
+	 */
+	@Deprecated
+	public static Builder<URL> fromURLs(Collection<URL> urls)
+	{
+		return fromURLs((Iterable<URL>)urls);
+	}
+	
+	/**
+	 * Indicate to make thumbnails for images obtained from the specified 
+	 * {@link InputStream}s.
+	 * 
+	 * @param inputStreams		{@link InputStream}s which provide images for
+	 * 							which thumbnails are to be produced.
+	 * @return			Reference to a builder object which is used to
+	 * 					specify the parameters for creating the thumbnail.
+	 * @throws NullPointerException		If the argument is {@code null}.
+	 * @throws IllegalArgumentException	If the argument is an empty collection.
+	 * @deprecated		use {@link #fromInputStreams(Iterable)}. <b> This method
+	 * 					will be removed in Thumbnailator 0.4.0.</b>
+	 */
+	@Deprecated
+	public static Builder<InputStream> fromInputStreams(Collection<? extends InputStream> inputStreams)
+	{
+		return fromInputStreams((Iterable<? extends InputStream>)inputStreams);
+	}
+	
+	/**
+	 * Indicate to make thumbnails from the specified {@link BufferedImage}s.
+	 * 
+	 * @param images	{@link BufferedImage}s for which thumbnails
+	 * 					are to be produced for.
+	 * @return			Reference to a builder object which is used to
+	 * 					specify the parameters for creating the thumbnail.
+	 * @throws NullPointerException		If the argument is {@code null}.
+	 * @throws IllegalArgumentException	If the argument is an empty collection.
+	 * @deprecated		use {@link #fromImages(Iterable)}. <b> This method
+	 * 					will be removed in Thumbnailator 0.4.0.</b>
+	 */
+	@Deprecated
+	public static Builder<BufferedImage> fromImages(Collection<BufferedImage> images)
+	{
+		return fromImages((Iterable<BufferedImage>)images);
+	}
+
+	/**
+	 * Indicate to make thumbnails for images with the specified filenames.  
+	 * 
+	 * @param files		File names of image files for which thumbnails
+	 * 					are to be produced for.
+	 * @return			Reference to a builder object which is used to
+	 * 					specify the parameters for creating the thumbnail.
+	 * @throws NullPointerException		If the argument is {@code null}.
+	 * @throws IllegalArgumentException	If the argument is an empty collection.
+	 * @since 	0.3.1
+	 */
+	public static Builder<File> fromFilenames(Iterable<String> files)
+	{
+		checkForNull(files, "Cannot specify null for input files.");
+		checkForEmpty(files, "Cannot specify an empty collection for input files.");
+		return Builder.ofStrings(files);
+	}
+	
+	/**
+	 * Indicate to make thumbnails from the specified {@link File}s.  
+	 * 
+	 * @param files		{@link File} objects of image files for which thumbnails
+	 * 					are to be produced for.
+	 * @return			Reference to a builder object which is used to
+	 * 					specify the parameters for creating the thumbnail.
+	 * @throws NullPointerException		If the argument is {@code null}.
+	 * @throws IllegalArgumentException	If the argument is an empty collection.
+	 * @since 	0.3.1
+	 */
+	public static Builder<File> fromFiles(Iterable<File> files)
+	{
+		checkForNull(files, "Cannot specify null for input files.");
+		checkForEmpty(files, "Cannot specify an empty collection for input files.");
+		return Builder.ofFiles(files);
+	}
+
+	/**
+	 * Indicate to make thumbnails for images with the specified {@link URL}s.  
+	 * 
+	 * @param urls		URLs of the images for which thumbnails
+	 * 					are to be produced.
+	 * @return			Reference to a builder object which is used to
+	 * 					specify the parameters for creating the thumbnail.
+	 * @throws NullPointerException		If the argument is {@code null}.
+	 * @throws IllegalArgumentException	If the argument is an empty collection.
+	 * @since 	0.3.1
+	 */
+	public static Builder<URL> fromURLs(Iterable<URL> urls)
+	{
+		checkForNull(urls, "Cannot specify null for input URLs.");
+		checkForEmpty(urls, "Cannot specify an empty collection for input URLs.");
+		return Builder.ofUrls(urls);
+	}
+	
+	/**
+	 * Indicate to make thumbnails for images obtained from the specified 
+	 * {@link InputStream}s.
+	 * 
+	 * @param inputStreams		{@link InputStream}s which provide images for
+	 * 							which thumbnails are to be produced.
+	 * @return			Reference to a builder object which is used to
+	 * 					specify the parameters for creating the thumbnail.
+	 * @throws NullPointerException		If the argument is {@code null}.
+	 * @throws IllegalArgumentException	If the argument is an empty collection.
+	 * @since 	0.3.1
+	 */
+	public static Builder<InputStream> fromInputStreams(Iterable<? extends InputStream> inputStreams)
+	{
+		checkForNull(inputStreams, "Cannot specify null for InputStreams.");
+		checkForEmpty(inputStreams, "Cannot specify an empty collection for InputStreams.");
+		return Builder.ofInputStreams(inputStreams);
+	}
+	
+	/**
+	 * Indicate to make thumbnails from the specified {@link BufferedImage}s.
+	 * 
+	 * @param images	{@link BufferedImage}s for which thumbnails
+	 * 					are to be produced for.
+	 * @return			Reference to a builder object which is used to
+	 * 					specify the parameters for creating the thumbnail.
+	 * @throws NullPointerException		If the argument is {@code null}.
+	 * @throws IllegalArgumentException	If the argument is an empty collection.
+	 * @since 	0.3.1
+	 */
+	public static Builder<BufferedImage> fromImages(Iterable<BufferedImage> images)
+	{
+		checkForNull(images, "Cannot specify null for images.");
+		checkForEmpty(images, "Cannot specify an empty collection for images.");
+		return Builder.ofBufferedImages(images);
+	}
+
+	/**
+	 * A builder interface for Thumbnailator.
+	 * <p>
+	 * An instance of this class is obtained by calling one of:
+	 * <ul>
+	 * <li>{@link Thumbnails#of(BufferedImage...)}</li>
+	 * <li>{@link Thumbnails#of(File...)}</li>
+	 * <li>{@link Thumbnails#of(String...)}</li>
+	 * <li>{@link Thumbnails#of(InputStream...)}</li>
+	 * <li>{@link Thumbnails#of(URL...)}</li>
+	 * <li>{@link Thumbnails#fromImages(Iterable)}</li>
+	 * <li>{@link Thumbnails#fromFiles(Iterable)}</li>
+	 * <li>{@link Thumbnails#fromFilenames(Iterable)}</li>
+	 * <li>{@link Thumbnails#fromInputStreams(Iterable)}</li>
+	 * <li>{@link Thumbnails#fromURLs(Iterable)}</li>
+	 * </ul>
+ 	 * 
+	 * @author coobird
+	 *
+	 */
+	public static class Builder<T>
+	{
+		private final Iterable<ImageSource<T>> sources;
+		
+		private Builder(Iterable<ImageSource<T>> sources)
+		{
+			this.sources = sources;
+			statusMap.put(Properties.OUTPUT_FORMAT, Status.OPTIONAL);
+		}
+		
+		private static final class StringImageSourceIterator implements
+				Iterable<ImageSource<File>>
+		{
+			private final Iterable<String> filenames;
+		
+			private StringImageSourceIterator(Iterable<String> filenames)
+			{
+				this.filenames = filenames;
+			}
+		
+			public Iterator<ImageSource<File>> iterator()
+			{
+				return new Iterator<ImageSource<File>>() {
+					
+					Iterator<String> iter = filenames.iterator();
+					
+					public boolean hasNext()
+					{
+						return iter.hasNext();
+					}
+		
+					public ImageSource<File> next()
+					{
+						return new FileImageSource(iter.next());
+					}
+		
+					public void remove()
+					{
+						throw new UnsupportedOperationException();
+					}
+				};
+			}
+		}
+		
+		private static final class FileImageSourceIterator implements
+				Iterable<ImageSource<File>>
+		{
+			private final Iterable<File> files;
+			
+			private FileImageSourceIterator(Iterable<File> files)
+			{
+				this.files = files;
+			}
+			
+			public Iterator<ImageSource<File>> iterator()
+			{
+				return new Iterator<ImageSource<File>>() {
+					
+					Iterator<File> iter = files.iterator();
+					
+					public boolean hasNext()
+					{
+						return iter.hasNext();
+					}
+					
+					public ImageSource<File> next()
+					{
+						return new FileImageSource(iter.next());
+					}
+					
+					public void remove()
+					{
+						throw new UnsupportedOperationException();
+					}
+				};
+			}
+		}
+		
+		private static final class URLImageSourceIterator implements
+				Iterable<ImageSource<URL>>
+		{
+			private final Iterable<URL> urls;
+			
+			private URLImageSourceIterator(Iterable<URL> urls)
+			{
+				this.urls = urls;
+			}
+			
+			public Iterator<ImageSource<URL>> iterator()
+			{
+				return new Iterator<ImageSource<URL>>() {
+					
+					Iterator<URL> iter = urls.iterator();
+					
+					public boolean hasNext()
+					{
+						return iter.hasNext();
+					}
+					
+					public ImageSource<URL> next()
+					{
+						return new URLImageSource(iter.next());
+					}
+					
+					public void remove()
+					{
+						throw new UnsupportedOperationException();
+					}
+				};
+			}
+		}
+		
+		private static final class InputStreamImageSourceIterator implements
+				Iterable<ImageSource<InputStream>>
+		{
+			private final Iterable<? extends InputStream> inputStreams;
+			
+			private InputStreamImageSourceIterator(Iterable<? extends InputStream> inputStreams)
+			{
+				this.inputStreams = inputStreams;
+			}
+			
+			public Iterator<ImageSource<InputStream>> iterator()
+			{
+				return new Iterator<ImageSource<InputStream>>() {
+					
+					Iterator<? extends InputStream> iter = inputStreams.iterator();
+					
+					public boolean hasNext()
+					{
+						return iter.hasNext();
+					}
+					
+					public ImageSource<InputStream> next()
+					{
+						return new InputStreamImageSource(iter.next());
+					}
+					
+					public void remove()
+					{
+						throw new UnsupportedOperationException();
+					}
+				};
+			}
+		}
+		
+		private static final class BufferedImageImageSourceIterator implements
+			Iterable<ImageSource<BufferedImage>>
+		{
+			private final Iterable<BufferedImage> image;
+			
+			private BufferedImageImageSourceIterator(Iterable<BufferedImage> images)
+			{
+				this.image = images;
+			}
+			
+			public Iterator<ImageSource<BufferedImage>> iterator()
+			{
+				return new Iterator<ImageSource<BufferedImage>>() {
+					
+					Iterator<BufferedImage> iter = image.iterator();
+					
+					public boolean hasNext()
+					{
+						return iter.hasNext();
+					}
+					
+					public ImageSource<BufferedImage> next()
+					{
+						return new BufferedImageSource(iter.next());
+					}
+					
+					public void remove()
+					{
+						throw new UnsupportedOperationException();
+					}
+				};
+			}
+		}
+
+		private static Builder<File> ofStrings(Iterable<String> filenames)
+		{
+			Iterable<ImageSource<File>> iter = new StringImageSourceIterator(filenames);
+			return new Builder<File>(iter);
+		}
+		
+		private static Builder<File> ofFiles(Iterable<File> files)
+		{
+			Iterable<ImageSource<File>> iter = new FileImageSourceIterator(files);
+			return new Builder<File>(iter);
+		}
+		
+		private static Builder<URL> ofUrls(Iterable<URL> urls)
+		{
+			Iterable<ImageSource<URL>> iter = new URLImageSourceIterator(urls);
+			return new Builder<URL>(iter);
+		}
+		
+		private static Builder<InputStream> ofInputStreams(Iterable<? extends InputStream> inputStreams)
+		{
+			Iterable<ImageSource<InputStream>> iter = new InputStreamImageSourceIterator(inputStreams);
+			return new Builder<InputStream>(iter);
+		}
+		
+		private static Builder<BufferedImage> ofBufferedImages(Iterable<BufferedImage> images)
+		{
+			Iterable<ImageSource<BufferedImage>> iter = new BufferedImageImageSourceIterator(images);
+			return new Builder<BufferedImage>(iter);
+		}
+
+		private final class BufferedImageIterable implements
+				Iterable<BufferedImage>
+		{
+			public Iterator<BufferedImage> iterator()
+			{
+				return new Iterator<BufferedImage>() {
+					
+					Iterator<ImageSource<T>> sourceIter = sources.iterator();
+
+					public boolean hasNext()
+					{
+						return sourceIter.hasNext();
+					}
+
+					public BufferedImage next()
+					{
+						ImageSource<T> source = sourceIter.next();
+						BufferedImageSink destination = new BufferedImageSink();
+						
+						try
+						{
+							Thumbnailator.createThumbnail(
+									new SourceSinkThumbnailTask<T, BufferedImage>(makeParam(), source, destination)
+							);
+						}
+						catch (IOException e)
+						{
+							return null;
+						}
+						
+						return destination.getSink();
+					}
+
+					public void remove()
+					{
+						throw new UnsupportedOperationException(
+								"Cannot remove elements from this iterator."
+						);
+					}
+				};
+			}
+		}
+
+		/**
+		 * Status of each property.
+		 * 
+		 * @author coobird
+		 *
+		 */
+		private static enum Status
+		{
+			OPTIONAL,
+			READY,
+			NOT_READY,
+			ALREADY_SET,
+			CANNOT_SET,
+		}
+
+		/**
+		 * Interface used by {@link Properties}.
+		 * 
+		 * @author coobird
+		 *
+		 */
+		private static interface Property
+		{
+			public String getName();
+		}
+
+		/**
+		 * Enum of properties which can be set by this builder.
+		 * 
+		 * @author coobird
+		 *
+		 */
+		private static enum Properties implements Property
+		{
+			SIZE("size"),
+			WIDTH("width"),
+			HEIGHT("height"),
+			SCALE("scale"),
+			IMAGE_TYPE("imageType"),
+			SCALING_MODE("scalingMode"),
+			ALPHA_INTERPOLATION("alphaInterpolation"),
+			ANTIALIASING("antialiasing"),
+			DITHERING("dithering"),
+			RENDERING("rendering"),
+			KEEP_ASPECT_RATIO("keepAspectRatio"),
+			OUTPUT_FORMAT("outputFormat"),
+			OUTPUT_FORMAT_TYPE("outputFormatType"),
+			OUTPUT_QUALITY("outputQuality"),
+			RESIZER("resizer"), 
+			SOURCE_REGION("sourceRegion"),
+			RESIZER_FACTORY("resizerFactory"),
+			ALLOW_OVERWRITE("allowOverwrite"),
+			;
+			
+			private final String name;
+			
+			private Properties(String name)
+			{
+				this.name = name;
+			}
+		
+			public String getName()
+			{
+				return name;
+			}
+		}
+
+		/**
+		 * Map to keep track of whether a property has been properly set or not.
+		 */
+		private final Map<Properties, Status> statusMap = new HashMap<Properties, Status>();
+
+		/**
+		 * Populates the property map.
+		 */
+		{
+			statusMap.put(Properties.SIZE, Status.NOT_READY);
+			statusMap.put(Properties.WIDTH, Status.OPTIONAL);
+			statusMap.put(Properties.HEIGHT, Status.OPTIONAL);
+			statusMap.put(Properties.SCALE, Status.NOT_READY);
+			statusMap.put(Properties.SOURCE_REGION, Status.OPTIONAL);
+			statusMap.put(Properties.IMAGE_TYPE, Status.OPTIONAL);
+			statusMap.put(Properties.SCALING_MODE, Status.OPTIONAL);
+			statusMap.put(Properties.ALPHA_INTERPOLATION, Status.OPTIONAL);
+			statusMap.put(Properties.ANTIALIASING, Status.OPTIONAL);
+			statusMap.put(Properties.DITHERING, Status.OPTIONAL);
+			statusMap.put(Properties.RENDERING, Status.OPTIONAL);
+			statusMap.put(Properties.KEEP_ASPECT_RATIO, Status.OPTIONAL);
+			statusMap.put(Properties.OUTPUT_FORMAT, Status.OPTIONAL);
+			statusMap.put(Properties.OUTPUT_FORMAT_TYPE, Status.OPTIONAL);
+			statusMap.put(Properties.OUTPUT_QUALITY, Status.OPTIONAL);
+			statusMap.put(Properties.RESIZER, Status.OPTIONAL);
+			statusMap.put(Properties.RESIZER_FACTORY, Status.OPTIONAL);
+			statusMap.put(Properties.ALLOW_OVERWRITE, Status.OPTIONAL);
+		}
+
+		/**
+		 * Updates the property status map.
+		 * 
+		 * @param property		The property to update.
+		 * @param newStatus		The new status.
+		 */
+		private void updateStatus(Properties property, Status newStatus)
+		{
+			if (statusMap.get(property) == Status.ALREADY_SET)
+			{
+				throw new IllegalStateException(
+						property.getName() + " is already set.");
+			}
+			
+			/*
+			 * The `newStatus != Status.CANNOT_SET` condition will allow the
+			 * status to be set to CANNOT_SET to be set multiple times.
+			 */
+			if (newStatus != Status.CANNOT_SET && statusMap.get(property) == Status.CANNOT_SET)
+			{
+				throw new IllegalStateException(
+						property.getName() + " cannot be set.");
+			}
+			
+			statusMap.put(property, newStatus);
+		}
+
+		/**
+		 * An constant used to indicate that the imageType has not been
+		 * specified. When this constant is encountered, one should use the
+		 * {@link ThumbnailParameter#DEFAULT_IMAGE_TYPE} as the value for
+		 * imageType.
+		 */
+		private static int IMAGE_TYPE_UNSPECIFIED = -1;
+		
+		private static final int DIMENSION_NOT_SPECIFIED = -1;
+		
+		/*
+		 * Defines the fields for the builder interface, and assigns the
+		 * default values.
+		 */
+		private int width = DIMENSION_NOT_SPECIFIED;
+		private int height = DIMENSION_NOT_SPECIFIED;
+		private double scale = Double.NaN;
+		
+		private Region sourceRegion;
+		
+		private int imageType = IMAGE_TYPE_UNSPECIFIED;
+		private boolean keepAspectRatio = true;
+		
+		private String outputFormat = ThumbnailParameter.ORIGINAL_FORMAT;
+		private String outputFormatType = ThumbnailParameter.DEFAULT_FORMAT_TYPE;
+		private float outputQuality = ThumbnailParameter.DEFAULT_QUALITY;
+		
+		private ScalingMode scalingMode = ScalingMode.PROGRESSIVE_BILINEAR;
+		private AlphaInterpolation alphaInterpolation = AlphaInterpolation.DEFAULT;
+		private Dithering dithering = Dithering.DEFAULT;
+		private Antialiasing antialiasing = Antialiasing.DEFAULT;
+		private Rendering rendering = Rendering.DEFAULT;
+		
+		private ResizerFactory resizerFactory = DefaultResizerFactory.getInstance();
+		
+		private boolean allowOverwrite = true;
+		
+		/**
+		 * The {@link ImageFilter}s that should be applied when creating the
+		 * thumbnail.
+		 */
+		private Pipeline filterPipeline = new Pipeline();
+		
+		/**
+		 * Sets the size of the thumbnail.
+		 * <p>
+		 * Once this method is called, calling the {@link #scale(double)} method
+		 * will result in an {@link IllegalStateException}.
+		 * <p>
+		 * Calling this method multiple times will result in an
+		 * {@link IllegalStateException} to be thrown.
+		 * 
+		 * @param width			The width of the thumbnail.
+		 * @param height		The height of the thumbnail.
+		 * @return				Reference to this object.
+		 */
+		public Builder<T> size(int width, int height)
+		{
+			updateStatus(Properties.SIZE, Status.ALREADY_SET);
+			updateStatus(Properties.SCALE, Status.CANNOT_SET);
+			
+			validateDimensions(width, height);
+			this.width = width;
+			this.height = height;
+			
+			return this;
+		}
+		
+		/**
+		 * Sets the width of the thumbnail.
+		 * <p>
+		 * The thumbnail will have the dimensions constrained by the specified
+		 * width, and the aspect ratio of the original image will be preserved
+		 * by the thumbnail.
+		 * <p>
+		 * Once this method is called, calling the {@link #size(int, int)} or 
+		 * the {@link #scale(double)} method will result in an 
+		 * {@link IllegalStateException}.
+		 * <p>
+		 * Calling this method multiple times will result in an
+		 * {@link IllegalStateException} to be thrown.
+		 * 
+		 * @param width			The width of the thumbnail.
+		 * @return				Reference to this object.
+		 * @since 	0.3.5
+		 */
+		public Builder<T> width(int width)
+		{
+			if (statusMap.get(Properties.SIZE) != Status.CANNOT_SET)
+			{
+				updateStatus(Properties.SIZE, Status.CANNOT_SET);
+			}
+			if (statusMap.get(Properties.SCALE) != Status.CANNOT_SET)
+			{
+				updateStatus(Properties.SCALE, Status.CANNOT_SET);
+			}
+			updateStatus(Properties.WIDTH, Status.ALREADY_SET);
+			
+			validateDimensions(width, Integer.MAX_VALUE);
+			this.width = width;
+			
+			return this;
+		}
+		
+		/**
+		 * Sets the height of the thumbnail.
+		 * <p>
+		 * The thumbnail will have the dimensions constrained by the specified
+		 * height, and the aspect ratio of the original image will be preserved
+		 * by the thumbnail.
+		 * <p>
+		 * Once this method is called, calling the {@link #size(int, int)} or 
+		 * the {@link #scale(double)} method will result in an 
+		 * {@link IllegalStateException}.
+		 * <p>
+		 * Calling this method multiple times will result in an
+		 * {@link IllegalStateException} to be thrown.
+		 * 
+		 * @param height		The height of the thumbnail.
+		 * @return				Reference to this object.
+		 * @since 	0.3.5
+		 */
+		public Builder<T> height(int height)
+		{
+			if (statusMap.get(Properties.SIZE) != Status.CANNOT_SET)
+			{
+				updateStatus(Properties.SIZE, Status.CANNOT_SET);
+			}
+			if (statusMap.get(Properties.SCALE) != Status.CANNOT_SET)
+			{
+				updateStatus(Properties.SCALE, Status.CANNOT_SET);
+			}
+			updateStatus(Properties.HEIGHT, Status.ALREADY_SET);
+			
+			validateDimensions(Integer.MAX_VALUE, height);
+			this.height = height;
+			
+			return this;
+		}
+		
+		/**
+		 * Sets the size of the thumbnail.
+		 * <p>
+		 * The thumbnails will be forced to the specified size, therefore,
+		 * the aspect ratio of the original image will not be preserved in
+		 * the thumbnails. Calling this method will be equivalent to calling
+		 * the {@link #size(int, int)} method in conjunction with the 
+		 * {@link #keepAspectRatio(boolean)} method with the value {@code false}.
+		 * <p>
+		 * Once this method is called, calling the {@link #scale(double)} method
+		 * will result in an {@link IllegalStateException}.
+		 * <p>
+		 * Calling this method multiple times will result in an
+		 * {@link IllegalStateException} to be thrown.
+		 * 
+		 * @param width			The width of the thumbnail.
+		 * @param height		The height of the thumbnail.
+		 * @return				Reference to this object.
+		 * @since 	0.3.2
+		 */
+		public Builder<T> forceSize(int width, int height)
+		{
+			updateStatus(Properties.SIZE, Status.ALREADY_SET);
+			updateStatus(Properties.KEEP_ASPECT_RATIO, Status.ALREADY_SET);
+			updateStatus(Properties.SCALE, Status.CANNOT_SET);
+			
+			validateDimensions(width, height);
+			this.width = width;
+			this.height = height;
+			this.keepAspectRatio = false;
+			
+			return this;
+		}
+		
+		/**
+		 * Sets the scaling factor of the thumbnail.
+		 * <p>
+		 * Once this method is called, caling the {@link #size(int, int)} method
+		 * and the {@link #keepAspectRatio(boolean)} will result in an
+		 * {@link IllegalStateException}.
+		 * <p>
+		 * Calling this method multiple times will result in an
+		 * {@link IllegalStateException} to be thrown.
+		 * 
+		 * @param scale			The scaling factor to use when creating a
+		 * 						thumbnail.
+		 * 						<p>
+		 * 						The value must be a {@code double} which is
+		 * 						greater than {@code 0.0}.
+		 * @return				Reference to this object.
+		 */
+		public Builder<T> scale(double scale)
+		{
+			updateStatus(Properties.SCALE, Status.ALREADY_SET);
+			updateStatus(Properties.SIZE, Status.CANNOT_SET);
+			updateStatus(Properties.KEEP_ASPECT_RATIO, Status.CANNOT_SET);
+			
+			if (scale <= 0)
+			{
+				throw new IllegalArgumentException(
+						"The scaling factor is equal to or less than 0."
+				);
+			}
+			
+			this.scale = scale;
+			
+			return this;
+		}
+		
+		/**
+		 * Specifies the source region from which the thumbnail is to be
+		 * created from.
+		 * <p>
+		 * Calling this method multiple times will result in an
+		 * {@link IllegalStateException} to be thrown.
+		 * 
+		 * @param sourceRegion	Source region to use when creating a thumbnail.
+		 * 						<p>
+		 * @return				Reference to this object.
+		 * @throws NullPointerException	If the source region object is
+		 * 								{@code null}.
+		 * @since 	0.3.4
+		 */
+		public Builder<T> sourceRegion(Region sourceRegion)
+		{
+			if (sourceRegion == null)
+			{
+				throw new NullPointerException("Region cannot be null.");
+			}
+			
+			updateStatus(Properties.SOURCE_REGION, Status.ALREADY_SET);
+			this.sourceRegion = sourceRegion;
+			return this;
+		}
+		
+		/**
+		 * Specifies the source region from which the thumbnail is to be
+		 * created from.
+		 * <p>
+		 * Calling this method multiple times will result in an
+		 * {@link IllegalStateException} to be thrown.
+		 * 
+		 * @param position		Position of the source region.
+		 * @param size			Size of the source region.
+		 * @return				Reference to this object.
+		 * @throws NullPointerException	If the position and/or size is 
+		 * 								{@code null}.
+		 * @since 	0.3.4
+		 */
+		public Builder<T> sourceRegion(Position position, Size size)
+		{
+			if (position == null)
+			{
+				throw new NullPointerException("Position cannot be null.");
+			}
+			if (size == null)
+			{
+				throw new NullPointerException("Size cannot be null.");
+			}
+			
+			return sourceRegion(new Region(position, size));
+		}
+
+		/**
+		 * Specifies the source region from which the thumbnail is to be
+		 * created from.
+		 * <p>
+		 * Calling this method multiple times will result in an
+		 * {@link IllegalStateException} to be thrown.
+		 * 
+		 * @param x				The horizontal-compoennt of the top left-hand 
+		 * 						corner of the source region.
+		 * @param y				The vertical-compoennt of the top left-hand 
+		 * 						corner of the source region.
+		 * @param width			Width of the source region.
+		 * @param height		Height of the source region.
+		 * @return				Reference to this object.
+		 * @throws IllegalArgumentException	If the width and/or height is 
+		 * 									less than or equal to {@code 0}.
+		 * @since 	0.3.4
+		 */
+		public Builder<T> sourceRegion(int x, int y, int width, int height)
+		{
+			if (width <= 0 || height <= 0)
+			{
+				throw new IllegalArgumentException(
+						"Width and height must be greater than 0."
+				);
+			}
+			
+			return sourceRegion(
+					new Coordinate(x, y),
+					new AbsoluteSize(width, height)
+			);
+		}
+		
+		/**
+		 * Specifies the source region from which the thumbnail is to be
+		 * created from.
+		 * <p>
+		 * Calling this method multiple times will result in an
+		 * {@link IllegalStateException} to be thrown.
+		 * 
+		 * @param position		Position of the source region.
+		 * @param width			Width of the source region.
+		 * @param height		Height of the source region.
+		 * @return				Reference to this object.
+		 * @throws NullPointerException		If the position and/or size is 
+		 * 									{@code null}.
+		 * @throws IllegalArgumentException	If the width and/or height is 
+		 * 									less than or equal to {@code 0}.
+		 * @since 	0.3.4
+		 */
+		public Builder<T> sourceRegion(Position position, int width, int height)
+		{
+			if (position == null)
+			{
+				throw new NullPointerException("Position cannot be null.");
+			}
+			if (width <= 0 || height <= 0)
+			{
+				throw new IllegalArgumentException(
+						"Width and height must be greater than 0."
+				);
+			}
+			
+			return sourceRegion(
+					position,
+					new AbsoluteSize(width, height)
+			);
+		}
+		
+		/**
+		 * Specifies the source region from which the thumbnail is to be
+		 * created from.
+		 * <p>
+		 * Calling this method multiple times will result in an
+		 * {@link IllegalStateException} to be thrown.
+		 * 
+		 * @param region		A rectangular region which specifies the source
+		 * 						region to use when creating the thumbnail.
+		 * @throws NullPointerException		If the region is {@code null}.
+		 * @since 	0.3.4
+		 */
+		public Builder<T> sourceRegion(Rectangle region)
+		{
+			if (region == null)
+			{
+				throw new NullPointerException("Region cannot be null.");
+			}
+			
+			return sourceRegion(
+					new Coordinate(region.x, region.y),
+					new AbsoluteSize(region.getSize())
+			);
+		}
+		
+		/**
+		 * Specifies whether or not to overwrite files which already exist if
+		 * they have been specified as destination files.
+		 * <p>
+		 * This method will change the output behavior of the following methods:
+		 * <ul>
+		 * <li>{@link #toFile(File)}</li>
+		 * <li>{@link #toFile(String)}</li>
+		 * <li>{@link #toFiles(Iterable)}</li>
+		 * <li>{@link #toFiles(Rename)}</li>
+		 * <li>{@link #asFiles(Iterable)}</li>
+		 * <li>{@link #asFiles(Rename)}</li>
+		 * </ul>
+		 * The behavior of methods which are not listed above will not be 
+		 * affected by calling this method.
+		 * <p>
+		 * Calling this method multiple times will result in an
+		 * {@link IllegalStateException} to be thrown.
+		 * 
+		 * @param allowOverwrite	If {@code true} then existing files will be
+		 * 							overwritten if specified as a destination.
+		 * 							If {@code false}, then the existing files
+		 * 							will not be altered. For specific behavior,
+		 * 							please refer to the specific output methods
+		 * 							listed above.
+		 * 						
+		 * @since 	0.3.7
+		 */
+		public Builder<T> allowOverwrite(boolean allowOverwrite)
+		{
+			updateStatus(Properties.ALLOW_OVERWRITE, Status.ALREADY_SET);
+			this.allowOverwrite = allowOverwrite;
+			
+			return this;
+		}
+		
+		/**
+		 * Sets the image type of the thumbnail.
+		 * <p>
+		 * Calling this method to set this parameter is optional.
+		 * <p>
+		 * Calling this method multiple times will result in an
+		 * {@link IllegalStateException} to be thrown.
+		 * 
+		 * @param type			The image type of the thumbnail.
+		 * @return				Reference to this object.
+		 */
+		public Builder<T> imageType(int type)
+		{
+			updateStatus(Properties.IMAGE_TYPE, Status.ALREADY_SET);
+			imageType = type;
+			return this;
+		}
+
+		/**
+		 * Sets the resizing scaling mode to use when creating the thumbnail.
+		 * <p>
+		 * Calling this method to set this parameter is optional.
+		 * <p>
+		 * Calling this method multiple times will result in an
+		 * {@link IllegalStateException} to be thrown.
+		 * 
+		 * @param config		The scaling mode to use.
+		 * @return				Reference to this object.
+		 */
+		public Builder<T> scalingMode(ScalingMode config)
+		{
+			checkForNull(config, "Scaling mode is null.");
+			updateStatus(Properties.SCALING_MODE, Status.ALREADY_SET);
+			updateStatus(Properties.RESIZER, Status.CANNOT_SET);
+			updateStatus(Properties.RESIZER_FACTORY, Status.CANNOT_SET);
+			scalingMode = config;
+			return this;
+		}
+		
+		/**
+		 * Sets the resizing operation to use when creating the thumbnail.
+		 * <p>
+		 * Calling this method to set this parameter is optional.
+		 * <p>
+		 * Calling this method multiple times will result in an
+		 * {@link IllegalStateException} to be thrown.
+		 * <p>
+		 * This method cannot be called in conjunction with the 
+		 * {@link #resizerFactory(ResizerFactory)} method.
+		 * 
+		 * @param resizer		The scaling operation to use.
+		 * @return				Reference to this object.
+		 */
+		public Builder<T> resizer(Resizer resizer)
+		{
+			checkForNull(resizer, "Resizer is null.");
+			updateStatus(Properties.RESIZER, Status.ALREADY_SET);
+			updateStatus(Properties.RESIZER_FACTORY, Status.CANNOT_SET);
+			updateStatus(Properties.SCALING_MODE, Status.CANNOT_SET);
+			this.resizerFactory = new FixedResizerFactory(resizer);
+			return this;
+		}
+		
+		/**
+		 * Sets the {@link ResizerFactory} object to use to decide what kind of
+		 * resizing operation is to be used when creating the thumbnail.
+		 * <p>
+		 * Calling this method to set this parameter is optional.
+		 * <p>
+		 * Calling this method multiple times will result in an
+		 * {@link IllegalStateException} to be thrown.
+		 * <p>
+		 * This method cannot be called in conjunction with the 
+		 * {@link #resizer(Resizer)} method.
+		 * 
+		 * @param resizer		The scaling operation to use.
+		 * @return				Reference to this object.
+		 * @since	0.4.0
+		 */
+		public Builder<T> resizerFactory(ResizerFactory resizerFactory)
+		{
+			checkForNull(resizerFactory, "ResizerFactory is null.");
+			updateStatus(Properties.RESIZER_FACTORY, Status.ALREADY_SET);
+			updateStatus(Properties.RESIZER, Status.CANNOT_SET);
+			
+			// disable the methods which set parameters for the Resizer
+			updateStatus(Properties.SCALING_MODE, Status.CANNOT_SET);
+			updateStatus(Properties.ALPHA_INTERPOLATION, Status.CANNOT_SET);
+			updateStatus(Properties.DITHERING, Status.CANNOT_SET);
+			updateStatus(Properties.ANTIALIASING, Status.CANNOT_SET);
+			updateStatus(Properties.RENDERING, Status.CANNOT_SET);
+			
+			this.resizerFactory = resizerFactory;
+			return this;
+		}
+		
+		/**
+		 * Sets the alpha interpolation mode when performing the resizing
+		 * operation to generate the thumbnail.
+		 * <p>
+		 * Calling this method to set this parameter is optional.
+		 * <p>
+		 * Calling this method multiple times will result in an
+		 * {@link IllegalStateException} to be thrown.
+		 * <p>
+		 * This method cannot be called in conjunction with the 
+		 * {@link #resizerFactory(ResizerFactory)} method.
+		 * 
+		 * @param config		The alpha interpolation mode.
+		 * @return				Reference to this object.
+		 */
+		public Builder<T> alphaInterpolation(AlphaInterpolation config)
+		{
+			checkForNull(config, "Alpha interpolation is null.");
+			updateStatus(Properties.RESIZER_FACTORY, Status.CANNOT_SET);
+			updateStatus(Properties.ALPHA_INTERPOLATION, Status.ALREADY_SET);
+			alphaInterpolation = config;
+			return this;
+		}
+
+		/**
+		 * Sets the dithering mode when performing the resizing
+		 * operation to generate the thumbnail.
+		 * <p>
+		 * Calling this method to set this parameter is optional.
+		 * <p>
+		 * Calling this method multiple times will result in an
+		 * {@link IllegalStateException} to be thrown.
+		 * <p>
+		 * This method cannot be called in conjunction with the 
+		 * {@link #resizerFactory(ResizerFactory)} method.
+		 * 
+		 * @param config		The dithering mode.
+		 * @return				Reference to this object.
+		 */
+		public Builder<T> dithering(Dithering config)
+		{
+			checkForNull(config, "Dithering is null.");
+			updateStatus(Properties.RESIZER_FACTORY, Status.CANNOT_SET);
+			updateStatus(Properties.DITHERING, Status.ALREADY_SET);
+			dithering = config;
+			return this;
+		}
+		
+		/**
+		 * Sets the antialiasing mode when performing the resizing
+		 * operation to generate the thumbnail.
+		 * <p>
+		 * Calling this method to set this parameter is optional.
+		 * <p>
+		 * Calling this method multiple times will result in an
+		 * {@link IllegalStateException}.
+		 * <p>
+		 * This method cannot be called in conjunction with the 
+		 * {@link #resizerFactory(ResizerFactory)} method.
+		 * 
+		 * @param config		The antialiasing mode.
+		 * @return				Reference to this object.
+		 */
+		public Builder<T> antialiasing(Antialiasing config)
+		{
+			checkForNull(config, "Antialiasing is null.");
+			updateStatus(Properties.RESIZER_FACTORY, Status.CANNOT_SET);
+			updateStatus(Properties.ANTIALIASING, Status.ALREADY_SET);
+			antialiasing = config;
+			return this;
+		}
+		
+		/**
+		 * Sets the rendering mode when performing the resizing
+		 * operation to generate the thumbnail.
+		 * <p>
+		 * Calling this method to set this parameter is optional.
+		 * <p>
+		 * Calling this method multiple times will result in an
+		 * {@link IllegalStateException} to be thrown.
+		 * <p>
+		 * This method cannot be called in conjunction with the 
+		 * {@link #resizerFactory(ResizerFactory)} method.
+		 * 
+		 * @param config		The rendering mode.
+		 * @return				Reference to this object.
+		 */
+		public Builder<T> rendering(Rendering config)
+		{
+			checkForNull(config, "Rendering is null.");
+			updateStatus(Properties.RESIZER_FACTORY, Status.CANNOT_SET);
+			updateStatus(Properties.RENDERING, Status.ALREADY_SET);
+			rendering = config;
+			return this;
+		}
+		
+		/**
+		 * Sets whether or not to keep the aspect ratio of the original image
+		 * for the thumbnail.
+		 * <p>
+		 * Calling this method without first calling the {@link #size(int, int)}
+		 * method will result in an {@link IllegalStateException} to be thrown.
+		 * <p>
+		 * If this method is not called when, by default the aspect ratio of
+		 * the original image is preserved for the thumbnail.
+		 * <p>
+		 * Calling this method after calling the {@link #scale(double)} method
+		 * will result in a {@link IllegalStateException}. 
+		 * 
+		 * @param keep			{@code true} if the thumbnail is to maintain
+		 * 						the aspect ratio of the original image,
+		 * 						{@code false} otherwise.
+		 * @return				Reference to this object.
+		 * 
+		 * @throws IllegalStateException	If
+		 * 									<ol> 
+		 * 									<li>the {@link #size(int, int)} has
+		 * 									not yet been called to specify the
+		 * 									size of the thumbnail, or</li>
+		 * 									<li>the {@link #scale(double)} 
+		 * 									method has been called, or</li>
+		 * 									<li>the {@link #width(int)} and/or 
+		 * 									{@link #height(int)} has been called
+		 * 									and not preserving the aspect ratio
+		 * 									is desired.</li>
+		 * 									</ol>
+		 */
+		public Builder<T> keepAspectRatio(boolean keep)
+		{
+			if (statusMap.get(Properties.SCALE) == Status.ALREADY_SET)
+			{
+				throw new IllegalStateException("Cannot specify whether to " +
+						"keep the aspect ratio if the scaling factor has " +
+						"already been specified.");
+			}
+			if (statusMap.get(Properties.SIZE) == Status.NOT_READY)
+			{
+				throw new IllegalStateException("Cannot specify whether to " +
+						"keep the aspect ratio unless the size parameter has " +
+						"already been specified.");
+			}
+			if ((statusMap.get(Properties.WIDTH) == Status.ALREADY_SET ||
+					statusMap.get(Properties.HEIGHT) == Status.ALREADY_SET) &&
+					!keep
+			)
+			{
+				throw new IllegalStateException("The aspect ratio must be " +
+						"preserved when the width and/or height parameter " +
+						"has already been specified.");
+			}
+			
+			updateStatus(Properties.KEEP_ASPECT_RATIO, Status.ALREADY_SET);
+			keepAspectRatio = keep;
+			return this;
+		}
+		
+		/**
+		 * Sets the compression output quality of the thumbnail.
+		 * <p> 
+		 * The value is a {@code float} between {@code 0.0f} and {@code 1.0f}
+		 * where {@code 0.0f} indicates the minimum quality and {@code 1.0f}
+		 * indicates the maximum quality settings should be used for by the
+		 * compression codec. 
+		 * <p>
+		 * Calling this method to set this parameter is optional.
+		 * <p>
+		 * Calling this method multiple times, or the 
+		 * {@link #outputQuality(double)} in conjunction with this method will
+		 * result in an {@link IllegalStateException} to be thrown.
+		 * 
+		 * @param quality		The quality of the 
+		 * @return				Reference to this object.
+		 * @throws IllegalArgumentException	If the argument is less than
+		 * 									{@code 0.0f} or is greater than
+		 * 									{@code 1.0f}.
+		 */
+		public Builder<T> outputQuality(float quality)
+		{
+			if (quality < 0.0f || quality > 1.0f)
+			{
+				throw new IllegalArgumentException(
+						"The quality setting must be in the range 0.0f and " +
+						"1.0f, inclusive."
+				);
+			}
+			updateStatus(Properties.OUTPUT_QUALITY, Status.ALREADY_SET);
+			outputQuality = quality;
+			return this;
+		}
+		
+		/**
+		 * Sets the compression output quality of the thumbnail.
+		 * <p> 
+		 * The value is a {@code double} between {@code 0.0d} and {@code 1.0d}
+		 * where {@code 0.0d} indicates the minimum quality and {@code 1.0d}
+		 * indicates the maximum quality settings should be used for by the
+		 * compression codec. 
+		 * <p>
+		 * This method is a convenience method for {@link #outputQuality(float)}
+		 * where the {@code double} argument type is accepted instead of a
+		 * {@code float}.
+		 * <p>
+		 * Calling this method to set this parameter is optional.
+		 * <p>
+		 * Calling this method multiple times, or the 
+		 * {@link #outputQuality(float)} in conjunction with this method will
+		 * result in an {@link IllegalStateException} to be thrown.
+		 * 
+		 * @param quality		The quality of the 
+		 * @return				Reference to this object.
+		 * @throws IllegalArgumentException	If the argument is less than
+		 * 									{@code 0.0d} or is greater than
+		 * 									{@code 1.0d}.
+ 		 */
+		public Builder<T> outputQuality(double quality)
+		{
+			if (quality < 0.0d || quality > 1.0d)
+			{
+				throw new IllegalArgumentException(
+						"The quality setting must be in the range 0.0d and " +
+						"1.0d, inclusive."
+				);
+			}
+			
+			updateStatus(Properties.OUTPUT_QUALITY, Status.ALREADY_SET);
+			outputQuality = (float)quality;
+			if (outputQuality < 0.0f)
+			{
+				outputQuality = 0.0f;
+			}
+			else if (outputQuality > 1.0f)
+			{
+				outputQuality = 1.0f;
+			}
+			return this;
+		}
+		
+		/**
+		 * Sets the compression format to use when writing the thumbnail.
+		 * <p>
+		 * Calling this method to set this parameter is optional.
+		 * <p>
+		 * Calling this method multiple times will result in an
+		 * {@link IllegalStateException} to be thrown.
+		 * 
+		 * @param format		The compression format.
+		 * @return				Reference to this object.
+		 * @throws IllegalArgumentException	If an unsupported format is
+		 * 									specified.
+		 */
+		public Builder<T> outputFormat(String format)
+		{
+			if (!ThumbnailatorUtils.isSupportedOutputFormat(format))
+			{
+				throw new IllegalArgumentException(
+						"Specified format is not supported: " + format
+				);
+			}
+			
+			updateStatus(Properties.OUTPUT_FORMAT, Status.ALREADY_SET);
+			outputFormat = format;
+			return this;
+		}
+		
+		/**
+		 * Sets the compression format type of the thumbnail to write.
+		 * <p>
+		 * If the default type for the compression codec should be used, a 
+		 * value of {@link ThumbnailParameter#DEFAULT_FORMAT_TYPE} should be
+		 * used. 
+		 * <p>
+		 * Calling this method to set this parameter is optional.
+		 * <p>
+		 * Calling this method multiple times will result in an
+		 * {@link IllegalStateException} to be thrown.
+		 * <p>
+		 * Furthermore, if this method is called, then calling the 
+		 * {@link #outputFormat} method is disabled, in order to prevent
+		 * cases where the output format type does not exist in the format
+		 * specified for the {@code outputFormat} method.
+		 *  
+		 * @param formatType	The compression format type 
+		 * @return				Reference to this object.
+		 * @throws IllegalArgumentException	If an unsupported format type is
+		 * 									specified for the current output
+		 * 									format type. Or, if the output
+		 * 									format has not been specified before
+		 * 									this method was called.
+		 */
+		public Builder<T> outputFormatType(String formatType)
+		{
+			/*
+			 * If the output format is the original format, and the format type
+			 * is being specified, it's going to be likely that the specified
+			 * type will not be present in all the formats, so we'll disallow
+			 * it. (e.g. setting type to "JPEG", and if the original formats
+			 * were JPEG and PNG, then we'd have a problem. 
+			 */
+			if (formatType != ThumbnailParameter.DEFAULT_FORMAT_TYPE 
+					&& outputFormat == ThumbnailParameter.ORIGINAL_FORMAT)
+			{
+				throw new IllegalArgumentException(
+						"Cannot set the format type if a specific output " +
+						"format has not been specified."
+				);
+			}
+			
+			if (!ThumbnailatorUtils.isSupportedOutputFormatType(outputFormat, formatType))
+			{
+				throw new IllegalArgumentException(
+						"Specified format type (" + formatType + ") is not " +
+						" supported for the format: " + outputFormat
+				);
+			}
+			
+			/*
+			 * If the output format type is set, then we'd better make the
+			 * output format unchangeable, or else we'd risk having a type
+			 * that is not part of the output format.
+			 */
+			updateStatus(Properties.OUTPUT_FORMAT_TYPE, Status.ALREADY_SET);
+			
+			if (!statusMap.containsKey(Properties.OUTPUT_FORMAT))
+			{
+				updateStatus(Properties.OUTPUT_FORMAT, Status.CANNOT_SET);
+			}
+			outputFormatType = formatType;
+			return this;
+		}
+		
+		/**
+		 * Sets the watermark to apply on the thumbnail.
+		 * <p>
+		 * This method can be called multiple times to apply multiple
+		 * watermarks.
+		 * <p>
+		 * If multiple watermarks are to be applied, the watermarks will be
+		 * applied in the order that this method is called.
+		 * <p>
+		 * Calling this method to set this parameter is optional.
+		 * 
+		 * @param w				The watermark to apply to the thumbnail.
+		 * @return				Reference to this object.
+		 */
+		public Builder<T> watermark(Watermark w)
+		{
+			if (w == null)
+			{
+				throw new NullPointerException("Watermark is null.");
+			}
+			
+			filterPipeline.add(w);
+			
+			return this;
+		}
+		
+		/**
+		 * Sets the image of the watermark to apply on the thumbnail.
+		 * <p>
+		 * This method is a convenience method for the 
+		 * {@link #watermark(Position, BufferedImage, float)} method, where
+		 * the opacity is 50%, and the position is set to center of the
+		 * thumbnail:
+		 * <p>
+		 * <pre>
+watermark(Positions.CENTER, image, 0.5f);
+		 * </pre>
+		 * This method can be called multiple times to apply multiple
+		 * watermarks.
+		 * <p>
+		 * If multiple watermarks are to be applied, the watermarks will be
+		 * applied in the order that this method is called.
+		 * <p>
+		 * Calling this method to set this parameter is optional.
+		 * 
+		 * @param image			The image of the watermark.
+		 * @return				Reference to this object.
+		 */
+		public Builder<T> watermark(BufferedImage image)
+		{
+			return watermark(Positions.CENTER, image, 0.5f);
+		}
+		
+		/**
+		 * Sets the image and opacity of the watermark to apply on
+		 * the thumbnail.
+		 * <p>
+		 * This method is a convenience method for the 
+		 * {@link #watermark(Position, BufferedImage, float)} method, where
+		 * the opacity is 50%:
+		 * <p>
+		 * <pre>
+watermark(Positions.CENTER, image, opacity);
+		 * </pre>
+		 * This method can be called multiple times to apply multiple
+		 * watermarks.
+		 * <p>
+		 * If multiple watermarks are to be applied, the watermarks will be
+		 * applied in the order that this method is called.
+		 * <p>
+		 * Calling this method to set this parameter is optional.
+		 * 
+		 * @param image			The image of the watermark.
+		 * @param opacity		The opacity of the watermark.
+		 * 						<p>
+		 * 						The value should be between {@code 0.0f} and 
+		 * 						{@code 1.0f}, where {@code 0.0f} is completely 
+		 * 						transparent, and {@code 1.0f} is completely
+		 * 						opaque.
+		 * @return				Reference to this object.
+		 */
+		public Builder<T> watermark(BufferedImage image, float opacity)
+		{
+			return watermark(Positions.CENTER, image, opacity);
+		}
+		
+		/**
+		 * Sets the image and opacity and position of the watermark to apply on
+		 * the thumbnail.
+		 * <p>
+		 * This method can be called multiple times to apply multiple
+		 * watermarks.
+		 * <p>
+		 * If multiple watermarks are to be applied, the watermarks will be
+		 * applied in the order that this method is called.
+		 * <p>
+		 * Calling this method to set this parameter is optional.
+		 * 
+		 * @param position		The position of the watermark.
+		 * @param image			The image of the watermark.
+		 * @param opacity		The opacity of the watermark.
+		 * 						<p>
+		 * 						The value should be between {@code 0.0f} and 
+		 * 						{@code 1.0f}, where {@code 0.0f} is completely 
+		 * 						transparent, and {@code 1.0f} is completely
+		 * 						opaque.
+		 * @return				Reference to this object.
+		 */
+		public Builder<T> watermark(Position position, BufferedImage image, float opacity)
+		{
+			filterPipeline.add(new Watermark(position, image, opacity));
+			return this;
+		}
+		
+		/*
+		 * rotation
+		 */
+		
+		/**
+		 * Sets the amount of rotation to apply to the thumbnail.
+		 * <p>
+		 * The thumbnail will be rotated clockwise by the angle specified.
+		 * <p>
+		 * This method can be called multiple times to apply multiple
+		 * rotations.
+		 * <p>
+		 * If multiple rotations are to be applied, the rotations will be
+		 * applied in the order that this method is called.
+		 * <p>
+		 * Calling this method to set this parameter is optional.
+		 *  
+		 * @param angle			Angle in degrees.
+		 * @return				Reference to this object.
+		 */
+		public Builder<T> rotate(double angle)
+		{
+			filterPipeline.add(Rotation.newRotator(angle));
+			return this;
+		}
+
+		
+		/*
+		 * other filters
+		 */
+		
+		/**
+		 * Adds a {@link ImageFilter} to apply to the thumbnail.
+		 * <p>
+		 * This method can be called multiple times to apply multiple
+		 * filters.
+		 * <p>
+		 * If multiple filters are to be applied, the filters will be
+		 * applied in the order that this method is called.
+		 * <p>
+		 * Calling this method to set this parameter is optional.
+		 * 
+		 * @param filter		An image filter to apply to the thumbnail.
+		 * @return				Reference to this object.
+		 */
+		public Builder<T> addFilter(ImageFilter filter)
+		{
+			if (filter == null)
+			{
+				throw new NullPointerException("Filter is null.");
+			}
+			
+			filterPipeline.add(filter);
+			return this;
+		}
+		
+		/**
+		 * Adds multiple {@link ImageFilter}s to apply to the thumbnail.
+		 * <p>
+		 * This method can be called multiple times to apply multiple
+		 * filters.
+		 * <p>
+		 * If multiple filters are to be applied, the filters will be
+		 * applied in the order that this method is called.
+		 * <p>
+		 * Calling this method to set this parameter is optional.
+		 * 
+		 * @param filters		A list of filters to apply to the thumbnail.
+		 * @return				Reference to this object.
+		 */
+		public Builder<T> addFilters(List<ImageFilter> filters)
+		{
+			if (filters == null)
+			{
+				throw new NullPointerException("Filters is null.");
+			}
+			
+			filterPipeline.addAll(filters);
+			return this;
+		}
+		
+		/**
+		 * Checks whether the builder is ready to create thumbnails.
+		 * 
+		 * @throws IllegalStateException	If the builder is not ready to
+		 * 									create thumbnails, due to some
+		 * 									parameters not being set.
+		 */
+		private void checkReadiness()
+		{
+			for (Map.Entry<Properties, Status> s : statusMap.entrySet())
+			{
+				if (s.getValue() == Status.NOT_READY) {
+					throw new IllegalStateException(s.getKey().getName() +
+							" is not set.");
+				}
+			}
+		}
+		
+		/**
+		 * Returns a {@link Resizer} which is suitable for the current
+		 * builder state.
+		 * 
+		 * @param mode		The scaling mode to use to create thumbnails.
+		 * @return			The {@link Resizer} which is suitable for the
+		 * 					specified scaling mode and builder state.
+		 */
+		private Resizer makeResizer(ScalingMode mode)
+		{
+			Map<RenderingHints.Key, Object> hints = 
+				new HashMap<RenderingHints.Key, Object>();
+			
+			hints.put(RenderingHints.KEY_ALPHA_INTERPOLATION, alphaInterpolation.getValue());
+			hints.put(RenderingHints.KEY_DITHERING, dithering.getValue());
+			hints.put(RenderingHints.KEY_ANTIALIASING, antialiasing.getValue());
+			hints.put(RenderingHints.KEY_RENDERING, rendering.getValue());
+			
+			if (mode == ScalingMode.BILINEAR)
+			{
+				return new BilinearResizer(hints);
+			}
+			else if (mode == ScalingMode.BICUBIC)
+			{
+				return new BicubicResizer(hints);
+			}
+			else if (mode == ScalingMode.PROGRESSIVE_BILINEAR)
+			{
+				return new ProgressiveBilinearResizer(hints);
+			}
+			else
+			{
+				return new ProgressiveBilinearResizer(hints);
+			}
+		}
+
+		private void prepareResizerFactory()
+		{
+			/*
+			 * If the scalingMode has been set, then use scalingMode to obtain
+			 * a resizer, else, use the resizer field.
+			 */
+			if (statusMap.get(Properties.SCALING_MODE) == Status.ALREADY_SET)
+			{
+				this.resizerFactory =
+					new FixedResizerFactory(makeResizer(scalingMode));
+			}
+		}
+
+		/**
+		 * Returns a {@link ThumbnailParameter} from the current builder state.
+		 * 
+		 * @return			A {@link ThumbnailParameter} from the current
+		 * 					builder state.
+		 */
+		private ThumbnailParameter makeParam()
+		{
+			prepareResizerFactory();
+			
+			int imageTypeToUse = imageType;
+			if (imageType == IMAGE_TYPE_UNSPECIFIED)
+			{
+				imageTypeToUse = ThumbnailParameter.ORIGINAL_IMAGE_TYPE;
+			}
+			
+			if (Double.isNaN(scale))
+			{
+				// If the dimensions were specified, do the following.
+				
+				// Check that at least one dimension is specified.
+				// If it's not, it's a bug.
+				if (
+						width == DIMENSION_NOT_SPECIFIED && 
+						height == DIMENSION_NOT_SPECIFIED
+				)
+				{
+					throw new IllegalStateException(
+							"The width or height must be specified. If this " +
+							"exception is thrown, it is due to a bug in the " +
+							"Thumbnailator library."
+					);
+				}
+				
+				// Set the unspecified dimension to a default value.
+				if (width == DIMENSION_NOT_SPECIFIED)
+				{
+					width = Integer.MAX_VALUE;
+				}
+				if (height == DIMENSION_NOT_SPECIFIED)
+				{
+					height = Integer.MAX_VALUE;
+				}
+				
+				return new ThumbnailParameter(
+						new Dimension(width, height),
+						sourceRegion,
+						keepAspectRatio,
+						outputFormat,
+						outputFormatType,
+						outputQuality,
+						imageTypeToUse,
+						filterPipeline.getFilters(),
+						resizerFactory
+				);
+			}
+			else
+			{
+				// If the scaling factor was specified
+				return new ThumbnailParameter(
+						scale,
+						sourceRegion,
+						keepAspectRatio,
+						outputFormat,
+						outputFormatType,
+						outputQuality,
+						imageTypeToUse,
+						filterPipeline.getFilters(),
+						resizerFactory
+				);
+			}
+		}
+
+		/**
+		 * Create the thumbnails and return as a {@link Iterable} of 
+		 * {@link BufferedImage}s.
+		 * <p>
+		 * For situations where multiple thumbnails are being generated, this
+		 * method is preferred over the {@link #asBufferedImages()} method,
+		 * as (1) the processing does not have to complete before the method
+		 * returns and (2) the thumbnails can be retrieved one at a time,
+		 * potentially reducing the number of thumbnails which need to be 
+		 * retained in the heap memory, potentially reducing the chance of 
+		 * {@link OutOfMemoryError}s from occurring.  
+		 * <p>
+		 * If an {@link IOException} occurs during the processing of the
+		 * thumbnail, the {@link Iterable} will return a {@code null} for that
+		 * element.
+		 * 
+		 * @return		An {@link Iterable} which will provide an 
+		 * 				{@link Iterator} which returns thumbnails as
+		 * 				{@link BufferedImage}s.
+		 */
+		public Iterable<BufferedImage> iterableBufferedImages()
+		{
+			checkReadiness();
+			/*
+			 * TODO To get the precise error information, there would have to
+			 * be an event notification mechanism.
+			 */
+			return new BufferedImageIterable();
+		}
+		
+		/**
+		 * Create the thumbnails and return as a {@link List} of 
+		 * {@link BufferedImage}s.
+		 * <p>
+		 * <h3>Note about performance</h3>
+		 * If there are many thumbnails generated at once, it is possible that
+		 * the Java virtual machine's heap space will run out and an
+		 * {@link OutOfMemoryError} could result.
+		 * <p>
+		 * If many thumbnails are being processed at once, then using the
+		 * {@link #iterableBufferedImages()} method would be preferable. 
+		 * 
+		 * @return		A list of thumbnails.
+		 * @throws IOException					If an problem occurred during
+		 * 										the reading of the original
+		 * 										images.
+		 */
+		public List<BufferedImage> asBufferedImages() throws IOException
+		{
+			checkReadiness();
+			
+			List<BufferedImage> thumbnails = new ArrayList<BufferedImage>();
+			
+			// Create thumbnails
+			for (ImageSource<T> source : sources)
+			{
+				BufferedImageSink destination = new BufferedImageSink();
+				
+				Thumbnailator.createThumbnail(
+					new SourceSinkThumbnailTask<T, BufferedImage>(makeParam(), source, destination)
+				);
+				
+				thumbnails.add(destination.getSink());
+			}
+			
+			return thumbnails;
+		}
+		
+		/**
+		 * Creates a thumbnail and returns it as a {@link BufferedImage}.
+		 * <p>
+		 * To call this method, the thumbnail must have been created from a
+		 * single source.
+		 * 
+		 * @return		A thumbnail as a {@link BufferedImage}.
+		 * @throws IOException					If an problem occurred during
+		 * 										the reading of the original
+		 * 										image.
+		 * @throws IllegalArgumentException		If multiple original images are
+		 * 										specified.
+		 */
+		public BufferedImage asBufferedImage() throws IOException
+		{
+			checkReadiness();
+			
+			Iterator<ImageSource<T>> iter = sources.iterator();
+			ImageSource<T> source = iter.next();
+			
+			if (iter.hasNext())
+			{
+				throw new IllegalArgumentException("Cannot create one thumbnail from multiple original images.");
+			}
+			
+			BufferedImageSink destination = new BufferedImageSink();
+			
+			Thumbnailator.createThumbnail(
+				new SourceSinkThumbnailTask<T, BufferedImage>(makeParam(), source, destination)
+			);
+				
+			return destination.getSink();
+		}
+		
+		/**
+		 * Creates the thumbnails and stores them to the files, and returns
+		 * a {@link List} of {@link File}s to the thumbnails. 
+		 * <p>
+		 * When the destination file exists, and overwriting files has been
+		 * disabled by calling the {@link #allowOverwrite(boolean)} method 
+		 * with {@code false}, then the thumbnail with the destination file 
+		 * already existing will not be written and the corresponding 
+		 * {@code File} object will not be included in the {@code List} returned
+		 * by this method.
+		 * <p>
+		 * The file names for the thumbnails are obtained from the given
+		 * {@link Iterable}.
+		 * 
+		 * @param iterable			An {@link Iterable} which returns an
+		 * 							{@link Iterator} which returns file names
+		 * 							which should be assigned to each thumbnail.
+		 * @return					A list of {@link File}s of the thumbnails
+		 * 							which were created.
+		 * @throws IOException		If a problem occurs while reading the
+		 * 							original images or writing the thumbnails 
+		 * 							to files.
+		 * @since 	0.3.7
+		 */
+		public List<File> asFiles(Iterable<File> iterable) throws IOException
+		{
+			checkReadiness();
+			
+			if (iterable == null)
+			{
+				throw new NullPointerException("File name iterable is null.");
+			}
+			
+			List<File> destinationFiles = new ArrayList<File>();
+			
+			ThumbnailParameter param = makeParam();
+			
+			Iterator<File> filenameIter = iterable.iterator();
+			
+			for (ImageSource<T> source : sources)
+			{
+				if (!filenameIter.hasNext())
+				{
+					throw new IndexOutOfBoundsException(
+							"Not enough file names provided by iterator."
+					);
+				}
+				
+				FileImageSink destination = new FileImageSink(filenameIter.next(), allowOverwrite);
+				
+				try
+				{
+					Thumbnailator.createThumbnail(
+							new SourceSinkThumbnailTask<T, File>(param, source, destination)
+					);
+					
+					destinationFiles.add(destination.getSink());
+				}
+				catch (IllegalArgumentException e)
+				{
+					/*
+					 * Handle the IllegalArgumentException which is thrown when
+					 * the destination file already exists by not adding the
+					 * current file to the destinationFiles list.
+					 */
+				}
+			}
+			
+			return destinationFiles;
+		}
+		
+		/**
+		 * Creates the thumbnails and stores them to the files.
+		 * <p>
+		 * When the destination file exists, and overwriting files has been
+		 * disabled by calling the {@link #allowOverwrite(boolean)} method 
+		 * with {@code false}, then the thumbnail with the destination file 
+		 * already existing will not be written.
+		 * <p>
+		 * The file names for the thumbnails are obtained from the given
+		 * {@link Iterable}.
+		 * 
+		 * @param iterable			An {@link Iterable} which returns an
+		 * 							{@link Iterator} which returns file names
+		 * 							which should be assigned to each thumbnail.
+		 * @throws IOException		If a problem occurs while reading the
+		 * 							original images or writing the thumbnails 
+		 * 							to files.
+		 * @since 	0.3.7
+		 */
+		public void toFiles(Iterable<File> iterable) throws IOException
+		{
+			asFiles(iterable);
+		}
+		
+		/**
+		 * Creates the thumbnails and stores them to the files, using the 
+		 * {@code Rename} function to determine the filenames. The files
+		 * are returned as {@link List}.
+		 * <p>
+		 * When the destination file exists, and overwriting files has been
+		 * disabled by calling the {@link #allowOverwrite(boolean)} method 
+		 * with {@code false}, then the thumbnail with the destination file 
+		 * already existing will not be written and the corresponding 
+		 * {@code File} object will not be included in the {@code List} returned
+		 * by this method.
+		 * <p>
+		 * To call this method, the thumbnails must have been creates from
+		 * files by calling the {@link Thumbnails#of(File...)} method.
+		 * 
+		 * @param rename			The rename function which is used to
+		 * 							determine the filenames of the thumbnail
+		 * 							files to write.
+		 * @return					A list of {@link File}s of the thumbnails
+		 * 							which were created.
+		 * @throws IOException		If a problem occurs while reading the
+		 * 							original images or writing the thumbnails 
+		 * 							to files. 
+		 * @throws IllegalStateException		If the original images are not
+		 * 										from files.
+		 * @since 	0.3.7
+		 */
+		public List<File> asFiles(Rename rename) throws IOException
+		{
+			checkReadiness();
+			
+			if (rename == null)
+			{
+				throw new NullPointerException("Rename is null.");
+			}
+
+			List<File> destinationFiles = new ArrayList<File>();
+			
+			ThumbnailParameter param = makeParam();
+			
+			for (ImageSource<T> source : sources)
+			{
+				if (!(source instanceof FileImageSource))
+				{
+					throw new IllegalStateException("Cannot create thumbnails to files if original images are not from files.");
+				}
+				
+				File f = ((FileImageSource)source).getSource();
+				
+				File destinationFile = 
+					new File(f.getParent(), rename.apply(f.getName(), param));
+				
+				
+				FileImageSink destination = new FileImageSink(destinationFile, allowOverwrite);
+				
+				try
+				{
+					Thumbnailator.createThumbnail(
+							new SourceSinkThumbnailTask<T, File>(param, source, destination)
+					);
+					
+					destinationFiles.add(destination.getSink());
+				}
+				catch (IllegalArgumentException e)
+				{
+					/*
+					 * Handle the IllegalArgumentException which is thrown when
+					 * the destination file already exists by not adding the
+					 * current file to the destinationFiles list.
+					 */
+				}
+			}
+			
+			return destinationFiles;
+		}
+
+		/**
+		 * Creates the thumbnails and stores them to the files, using the 
+		 * {@code Rename} function to determine the filenames.
+		 * <p>
+		 * When the destination file exists, and overwriting files has been
+		 * disabled by calling the {@link #allowOverwrite(boolean)} method 
+		 * with {@code false}, then the thumbnail with the destination file 
+		 * already existing will not be written.
+		 * <p>
+		 * To call this method, the thumbnails must have been creates from
+		 * files by calling the {@link Thumbnails#of(File...)} method.
+		 * 
+		 * @param rename			The rename function which is used to
+		 * 							determine the filenames of the thumbnail
+		 * 							files to write.
+		 * @throws IOException		If a problem occurs while reading the
+		 * 							original images or writing the thumbnails 
+		 * 							to files. 
+		 * 							thumbnails to files. 
+		 * @throws IllegalStateException		If the original images are not
+		 * 										from files.
+		 * @since 	0.3.7
+		 */
+		public void toFiles(Rename rename) throws IOException
+		{
+			asFiles(rename);
+		}
+
+		/**
+		 * Create a thumbnail and writes it to a {@link File}.
+		 * <p>
+		 * When the destination file exists, and overwriting files has been
+		 * disabled by calling the {@link #allowOverwrite(boolean)} method 
+		 * with {@code false}, then an {@link IllegalArgumentException} will
+		 * be thrown. 
+		 * <p>
+		 * To call this method, the thumbnail must have been created from a
+		 * single source.
+		 * 
+		 * @param outFile			The file to which the thumbnail is to be
+		 * 							written to.
+		 * @throws IOException		If a problem occurs while reading the
+		 * 							original images or writing the thumbnails 
+		 * 							to files. 
+		 * @throws IllegalArgumentException		If multiple original image files
+		 * 										are	specified, or if the 
+		 * 										destination file exists, and
+		 * 										overwriting files is disabled.
+		 */
+		public void toFile(File outFile) throws IOException
+		{
+			checkReadiness();
+			
+			Iterator<ImageSource<T>> iter = sources.iterator();
+			ImageSource<T> source = iter.next();
+			
+			if (iter.hasNext())
+			{
+				throw new IllegalArgumentException("Cannot output multiple thumbnails to one file.");
+			}
+			
+			FileImageSink destination = new FileImageSink(outFile, allowOverwrite);
+			
+			Thumbnailator.createThumbnail(
+					new SourceSinkThumbnailTask<T, File>(makeParam(), source, destination)
+			);
+		}
+		
+		/**
+		 * Create a thumbnail and writes it to a {@link File}.
+		 * <p>
+		 * When the destination file exists, and overwriting files has been
+		 * disabled by calling the {@link #allowOverwrite(boolean)} method 
+		 * with {@code false}, then an {@link IllegalArgumentException} will
+		 * be thrown. 
+		 * <p>
+		 * To call this method, the thumbnail must have been created from a
+		 * single source.
+		 * 
+		 * @param outFilepath		The file to which the thumbnail is to be
+		 * 							written to.
+		 * @throws IOException		If a problem occurs while reading the
+		 * 							original images or writing the thumbnails 
+		 * 							to files. 
+		 * @throws IllegalArgumentException		If multiple original image files
+		 * 										are	specified, or if the 
+		 * 										destination file exists, and
+		 * 										overwriting files is disabled.
+		 */
+		public void toFile(String outFilepath) throws IOException
+		{
+			checkReadiness();
+			
+			Iterator<ImageSource<T>> iter = sources.iterator(); 
+			ImageSource<T> source = iter.next();
+			
+			if (iter.hasNext())
+			{
+				throw new IllegalArgumentException("Cannot output multiple thumbnails to one file.");
+			}
+			
+			FileImageSink destination = new FileImageSink(outFilepath, allowOverwrite);
+			
+			Thumbnailator.createThumbnail(
+					new SourceSinkThumbnailTask<T, File>(makeParam(), source, destination)
+			);
+		}
+		
+		/**
+		 * Create a thumbnail and writes it to a {@link OutputStream}.
+		 * <p>
+		 * To call this method, the thumbnail must have been created from a
+		 * single source.
+		 * 
+		 * @param os				The output stream to which the thumbnail
+		 * 							is to be written to.
+		 * @throws IOException		If a problem occurs while reading the
+		 * 							original images or writing the thumbnails. 
+		 * @throws IllegalArgumentException		If multiple original image files
+		 * 										are	specified.
+		 * @throws IllegalStateException		If the output format has not
+		 * 										been specified through the
+		 * 										{@link #outputFormat(String)}
+		 * 										method.
+		 */
+		public void toOutputStream(OutputStream os) throws IOException
+		{
+			checkReadiness();
+			
+			Iterator<ImageSource<T>> iter = sources.iterator(); 
+			ImageSource<T> source = iter.next();
+			
+			if (iter.hasNext())
+			{
+				throw new IllegalArgumentException("Cannot output multiple thumbnails to a single OutputStream.");
+			}
+			
+			/*
+			 * if the image is from a BufferedImage, then we require that the
+			 * output format be set. (or else, we can't tell what format to
+			 * output as!) 
+			 */
+			if (source instanceof BufferedImageSource)
+			{
+				if (outputFormat == ThumbnailParameter.ORIGINAL_FORMAT)
+				{
+					throw new IllegalStateException(
+							"Output format not specified."
+					);
+				}
+			}
+			
+			OutputStreamImageSink destination = new OutputStreamImageSink(os);
+			
+			Thumbnailator.createThumbnail(
+					new SourceSinkThumbnailTask<T, OutputStream>(makeParam(), source, destination)
+			);
+		}
+		
+		/**
+		 * Creates the thumbnails and writes them to {@link OutputStream}s
+		 * provided by the {@link Iterable}. 
+		 * 
+		 * @param iterable			An {@link Iterable} which returns an
+		 * 							{@link Iterator} which returns the
+		 * 							output stream which should be assigned to
+		 * 							each thumbnail.
+		 * @throws IOException		If a problem occurs while reading the
+		 * 							original images or writing the thumbnails. 
+		 * @throws IllegalStateException		If the output format has not
+		 * 										been specified through the
+		 * 										{@link #outputFormat(String)}
+		 * 										method.
+		 */
+		public void toOutputStreams(Iterable<? extends OutputStream> iterable) throws IOException
+		{
+			checkReadiness();
+			
+			if (iterable == null)
+			{
+				throw new NullPointerException("OutputStream iterable is null.");
+			}
+			
+			Iterator<? extends OutputStream> osIter = iterable.iterator();
+			
+			for (ImageSource<T> source : sources)
+			{
+				/*
+				 * if the image is from a BufferedImage, then we require that the
+				 * output format be set. (or else, we can't tell what format to
+				 * output as!) 
+				 */
+				if (source instanceof BufferedImageSource)
+				{
+					if (outputFormat == ThumbnailParameter.ORIGINAL_FORMAT)
+					{
+						throw new IllegalStateException(
+								"Output format not specified."
+						);
+					}
+				}
+				
+				if (!osIter.hasNext())
+				{
+					throw new IndexOutOfBoundsException(
+							"Not enough file names provided by iterator."
+					);
+				}
+				
+				OutputStreamImageSink destination = new OutputStreamImageSink(osIter.next());
+				
+				Thumbnailator.createThumbnail(
+						new SourceSinkThumbnailTask<T, OutputStream>(makeParam(), source, destination)
+				);
+			}
+		}
+	}
 }