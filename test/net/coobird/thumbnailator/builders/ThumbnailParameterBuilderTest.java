--- conflicted
+++ resolved
@@ -1,330 +1,328 @@
-package net.coobird.thumbnailator.builders;
-
-import static org.junit.Assert.*;
-
-import java.awt.Dimension;
-import java.util.Collections;
-
-import net.coobird.thumbnailator.ThumbnailParameter;
-import net.coobird.thumbnailator.resizers.Resizer;
-import net.coobird.thumbnailator.resizers.ResizerFactory;
-import net.coobird.thumbnailator.resizers.Resizers;
-
-import org.junit.Test;
-
-public class ThumbnailParameterBuilderTest
-{
-	/**
-	 * Test for the {@link ThumbnailParameterBuilder#build()} method, where
-	 * <ol>
-	 * <li>No methods on the builder is called</li>
-	 * </ol>
-	 * and the expected outcome is,
-	 * <ol>
-	 * <li>An IllegalStateException occurs</li>
-	 * </ol>
-	 */
-	@Test(expected=IllegalStateException.class)
-	public void build_NothingSet()
-	{
-		new ThumbnailParameterBuilder().build();
-		
-		fail();
-	}
-	
-	/**
-	 * Test for the {@link ThumbnailParameterBuilder#build()} method, where
-	 * <ol>
-	 * <li>Only the size(int,int) is set</li>
-	 * </ol>
-	 * and the expected outcome is,
-	 * <ol>
-	 * <li>A ThumbnailParameter with default values is built.</li>
-	 * </ol>
-	 */
-	@Test
-	public void build_OnlySize_IntInt()
-	{
-		ThumbnailParameter param = new ThumbnailParameterBuilder()
-				.size(100, 100)
-				.build();
-
-		assertEquals(new Dimension(100, 100), param.getSize());
-		assertTrue(Double.isNaN(param.getHeightScalingFactor()));
-		assertTrue(Double.isNaN(param.getWidthScalingFactor()));
-		assertEquals(ThumbnailParameter.ORIGINAL_FORMAT, param.getOutputFormat());
-		assertEquals(ThumbnailParameter.DEFAULT_FORMAT_TYPE, param.getOutputFormatType());
-		assertTrue(Float.isNaN(param.getOutputQuality()));
-		assertEquals(Resizers.PROGRESSIVE, param.getResizer());
-		assertEquals(ThumbnailParameter.DEFAULT_IMAGE_TYPE, param.getType());
-		assertEquals(Collections.emptyList(), param.getImageFilters());
-	}
-	
-	/**
-	 * Test for the {@link ThumbnailParameterBuilder#build()} method, where
-	 * <ol>
-	 * <li>Only the size(Dimension) is set</li>
-	 * </ol>
-	 * and the expected outcome is,
-	 * <ol>
-	 * <li>A ThumbnailParameter with default values is built.</li>
-	 * </ol>
-	 */
-	@Test
-	public void build_OnlySize_Dimension()
-	{
-		ThumbnailParameter param = new ThumbnailParameterBuilder()
-				.size(new Dimension(100, 100))
-				.build();
-		
-		assertEquals(new Dimension(100, 100), param.getSize());
-		assertTrue(Double.isNaN(param.getWidthScalingFactor()));
-		assertTrue(Double.isNaN(param.getHeightScalingFactor()));
-		assertEquals(ThumbnailParameter.ORIGINAL_FORMAT, param.getOutputFormat());
-		assertEquals(ThumbnailParameter.DEFAULT_FORMAT_TYPE, param.getOutputFormatType());
-		assertTrue(Float.isNaN(param.getOutputQuality()));
-		assertEquals(Resizers.PROGRESSIVE, param.getResizer());
-		assertEquals(ThumbnailParameter.DEFAULT_IMAGE_TYPE, param.getType());
-		assertEquals(Collections.emptyList(), param.getImageFilters());
-	}
-	
-	/**
-	 * Test for the {@link ThumbnailParameterBuilder#build()} method, where
-	 * <ol>
-	 * <li>Only the scale(double) is set</li>
-	 * </ol>
-	 * and the expected outcome is,
-	 * <ol>
-	 * <li>A ThumbnailParameter with default values is built.</li>
-	 * </ol>
-	 */
-	@Test
-	public void build_OnlyScale()
-	{
-		ThumbnailParameter param = new ThumbnailParameterBuilder()
-				.scale(0.5)
-				.build();
-		
-		assertEquals(null, param.getSize());
-		assertTrue(Double.compare(0.5, param.getWidthScalingFactor()) == 0);
-		assertTrue(Double.compare(0.5, param.getHeightScalingFactor()) == 0);
-		assertEquals(ThumbnailParameter.ORIGINAL_FORMAT, param.getOutputFormat());
-		assertEquals(ThumbnailParameter.DEFAULT_FORMAT_TYPE, param.getOutputFormatType());
-		assertTrue(Float.isNaN(param.getOutputQuality()));
-		assertEquals(Resizers.PROGRESSIVE, param.getResizer());
-		assertEquals(ThumbnailParameter.DEFAULT_IMAGE_TYPE, param.getType());
-		assertEquals(Collections.emptyList(), param.getImageFilters());
-	}
-	
-	/**
-	 * Test for the {@link ThumbnailParameterBuilder#build()} method, where
-	 * <ol>
-	 * <li>Only the scale(double) is set with Double.NaN</li>
-	 * </ol>
-	 * and the expected outcome is,
-	 * <ol>
-	 * <li>An IllegalArgumentException is thrown.</li>
-	 * </ol>
-	 */
-	@Test(expected=IllegalArgumentException.class)
-	public void build_OnlyScale_NaN()
-	{
-		new ThumbnailParameterBuilder().scale(Double.NaN).build();
-		fail();
-	}
-	
-	/**
-	 * Test for the {@link ThumbnailParameterBuilder#build()} method, where
-	 * <ol>
-	 * <li>Only the scale(double) is set with Double.POSITIVE_INFINITY</li>
-	 * </ol>
-	 * and the expected outcome is,
-	 * <ol>
-	 * <li>An IllegalArgumentException is thrown.</li>
-	 * </ol>
-	 */
-	@Test(expected=IllegalArgumentException.class)
-	public void build_OnlyScale_PositiveInfinity()
-	{
-		new ThumbnailParameterBuilder().scale(Double.POSITIVE_INFINITY).build();
-		fail();
-	}
-	
-	/**
-	 * Test for the {@link ThumbnailParameterBuilder#build()} method, where
-	 * <ol>
-	 * <li>Only the scale(double) is set with Double.NEGATIVE_INFINITY</li>
-	 * </ol>
-	 * and the expected outcome is,
-	 * <ol>
-	 * <li>An IllegalArgumentException is thrown.</li>
-	 * </ol>
-	 */
-	@Test(expected=IllegalArgumentException.class)
-	public void build_OnlyScale_NegativeInfinity()
-	{
-		new ThumbnailParameterBuilder().scale(Double.NEGATIVE_INFINITY).build();
-		fail();
-	}
-	
-<<<<<<< HEAD
-	/**
-	 * Test for the {@link ThumbnailParameterBuilder#build()} method, where
-	 * <ol>
-	 * <li>Where resizer is called with a specific Resizer</li>
-	 * </ol>
-	 * and the expected outcome is,
-	 * <ol>
-	 * <li>A ThumbnailParameter will contain the specified Resizer.</li>
-	 * </ol>
-	 */
-	@Test
-	public void build_calledResizer_returnsGivenResizer()
-	{
-		ThumbnailParameter param = new ThumbnailParameterBuilder()
-			.scale(0.5)
-			.resizer(Resizers.BICUBIC)
-			.build();
-		
-		assertEquals(Resizers.BICUBIC, param.getResizer());
-	}
-	
-	/**
-	 * Test for the {@link ThumbnailParameterBuilder#build()} method, where
-	 * <ol>
-	 * <li>Where resizer is called with a specific Resizer</li>
-	 * </ol>
-	 * and the expected outcome is,
-	 * <ol>
-	 * <li>A ThumbnailParameter will contain a ResizerFactory which will return
-	 * the specified Resizer.</li>
-	 * </ol>
-	 */
-	@Test
-	public void build_calledResizer_returnedResizerFactoryReturnsResizer()
-	{
-		ThumbnailParameter param = new ThumbnailParameterBuilder()
-			.scale(0.5)
-			.resizer(Resizers.BICUBIC)
-			.build();
-		
-		assertEquals(Resizers.BICUBIC, param.getResizerFactory().getResizer());
-	}
-	
-	/**
-	 * Test for the {@link ThumbnailParameterBuilder#build()} method, where
-	 * <ol>
-	 * <li>Where resizerFactory is called with a specific ResizerFactory</li>
-	 * </ol>
-	 * and the expected outcome is,
-	 * <ol>
-	 * <li>A ThumbnailParameter will contain the specified ResizerFactory.</li>
-	 * </ol>
-	 */
-	@Test
-	public void build_calledResizerFactory()
-	{
-		ResizerFactory rf = new ResizerFactory() {
-			public Resizer getResizer(Dimension arg0, Dimension arg1)
-			{
-				return null;
-			}
-			
-			public Resizer getResizer()
-			{
-				return null;
-			}
-		};
-		
-		ThumbnailParameter param = new ThumbnailParameterBuilder()
-			.scale(0.5)
-			.resizerFactory(rf)
-			.build();
-		
-		assertEquals(rf, param.getResizerFactory());
-	}
-
-=======
-	@Test
-	public void build_OnlyScaleTwoArg()
-	{
-		// given, when
-		ThumbnailParameter param = 
-			new ThumbnailParameterBuilder().scale(0.6, 0.4).build();
-		
-		// then
-		assertEquals(null, param.getSize());
-		assertTrue(Double.compare(0.6, param.getWidthScalingFactor()) == 0);
-		assertTrue(Double.compare(0.4, param.getHeightScalingFactor()) == 0);
-		assertEquals(ThumbnailParameter.ORIGINAL_FORMAT, param.getOutputFormat());
-		assertEquals(ThumbnailParameter.DEFAULT_FORMAT_TYPE, param.getOutputFormatType());
-		assertTrue(Float.isNaN(param.getOutputQuality()));
-		assertEquals(Resizers.PROGRESSIVE, param.getResizer());
-		assertEquals(ThumbnailParameter.DEFAULT_IMAGE_TYPE, param.getType());
-		assertEquals(Collections.emptyList(), param.getImageFilters());
-	}
-	
-	@Test(expected=IllegalArgumentException.class)
-	public void build_OnlyScaleTwoArg_NaN_Valid()
-	{
-		new ThumbnailParameterBuilder().scale(Double.NaN, 0.4).build();
-		fail();
-	}
-	
-	@Test(expected=IllegalArgumentException.class)
-	public void build_OnlyScaleTwoArg_Valid_NaN()
-	{
-		new ThumbnailParameterBuilder().scale(0.6, Double.NaN).build();
-		fail();
-	}
-	
-	@Test(expected=IllegalArgumentException.class)
-	public void build_OnlyScaleTwoArg_NaN_NaN()
-	{
-		new ThumbnailParameterBuilder().scale(Double.NaN, Double.NaN).build();
-		fail();
-	}
-	
-	@Test(expected=IllegalArgumentException.class)
-	public void build_OnlyScaleTwoArg_PositiveInfinity_Valid()
-	{
-		new ThumbnailParameterBuilder().scale(Double.POSITIVE_INFINITY, 0.4).build();
-		fail();
-	}
-	
-	@Test(expected=IllegalArgumentException.class)
-	public void build_OnlyScaleTwoArg_Valid_PositiveInfinity()
-	{
-		new ThumbnailParameterBuilder().scale(0.6, Double.POSITIVE_INFINITY).build();
-		fail();
-	}
-	
-	@Test(expected=IllegalArgumentException.class)
-	public void build_OnlyScaleTwoArg_PositiveInfinity_PositiveInfinity()
-	{
-		new ThumbnailParameterBuilder().scale(Double.POSITIVE_INFINITY, Double.POSITIVE_INFINITY).build();
-		fail();
-	}
-	
-	@Test(expected=IllegalArgumentException.class)
-	public void build_OnlyScaleTwoArg_NegativeInfinity_Valid()
-	{
-		new ThumbnailParameterBuilder().scale(Double.NEGATIVE_INFINITY, 0.4).build();
-		fail();
-	}
-	
-	@Test(expected=IllegalArgumentException.class)
-	public void build_OnlyScaleTwoArg_Valid_NegativeInfinity()
-	{
-		new ThumbnailParameterBuilder().scale(0.6, Double.NEGATIVE_INFINITY).build();
-		fail();
-	}
-	
-	@Test(expected=IllegalArgumentException.class)
-	public void build_OnlyScaleTwoArg_NegativeInfinity_NegativeInfinity()
-	{
-		new ThumbnailParameterBuilder().scale(Double.NEGATIVE_INFINITY, Double.NEGATIVE_INFINITY).build();
-		fail();
-	}
->>>>>>> a0df2059
-}
+package net.coobird.thumbnailator.builders;
+
+import static org.junit.Assert.*;
+
+import java.awt.Dimension;
+import java.util.Collections;
+
+import net.coobird.thumbnailator.ThumbnailParameter;
+import net.coobird.thumbnailator.resizers.Resizer;
+import net.coobird.thumbnailator.resizers.ResizerFactory;
+import net.coobird.thumbnailator.resizers.Resizers;
+
+import org.junit.Test;
+
+public class ThumbnailParameterBuilderTest
+{
+	/**
+	 * Test for the {@link ThumbnailParameterBuilder#build()} method, where
+	 * <ol>
+	 * <li>No methods on the builder is called</li>
+	 * </ol>
+	 * and the expected outcome is,
+	 * <ol>
+	 * <li>An IllegalStateException occurs</li>
+	 * </ol>
+	 */
+	@Test(expected=IllegalStateException.class)
+	public void build_NothingSet()
+	{
+		new ThumbnailParameterBuilder().build();
+		
+		fail();
+	}
+	
+	/**
+	 * Test for the {@link ThumbnailParameterBuilder#build()} method, where
+	 * <ol>
+	 * <li>Only the size(int,int) is set</li>
+	 * </ol>
+	 * and the expected outcome is,
+	 * <ol>
+	 * <li>A ThumbnailParameter with default values is built.</li>
+	 * </ol>
+	 */
+	@Test
+	public void build_OnlySize_IntInt()
+	{
+		ThumbnailParameter param = new ThumbnailParameterBuilder()
+				.size(100, 100)
+				.build();
+
+		assertEquals(new Dimension(100, 100), param.getSize());
+		assertTrue(Double.isNaN(param.getHeightScalingFactor()));
+		assertTrue(Double.isNaN(param.getWidthScalingFactor()));
+		assertEquals(ThumbnailParameter.ORIGINAL_FORMAT, param.getOutputFormat());
+		assertEquals(ThumbnailParameter.DEFAULT_FORMAT_TYPE, param.getOutputFormatType());
+		assertTrue(Float.isNaN(param.getOutputQuality()));
+		assertEquals(Resizers.PROGRESSIVE, param.getResizer());
+		assertEquals(ThumbnailParameter.DEFAULT_IMAGE_TYPE, param.getType());
+		assertEquals(Collections.emptyList(), param.getImageFilters());
+	}
+	
+	/**
+	 * Test for the {@link ThumbnailParameterBuilder#build()} method, where
+	 * <ol>
+	 * <li>Only the size(Dimension) is set</li>
+	 * </ol>
+	 * and the expected outcome is,
+	 * <ol>
+	 * <li>A ThumbnailParameter with default values is built.</li>
+	 * </ol>
+	 */
+	@Test
+	public void build_OnlySize_Dimension()
+	{
+		ThumbnailParameter param = new ThumbnailParameterBuilder()
+				.size(new Dimension(100, 100))
+				.build();
+		
+		assertEquals(new Dimension(100, 100), param.getSize());
+		assertTrue(Double.isNaN(param.getWidthScalingFactor()));
+		assertTrue(Double.isNaN(param.getHeightScalingFactor()));
+		assertEquals(ThumbnailParameter.ORIGINAL_FORMAT, param.getOutputFormat());
+		assertEquals(ThumbnailParameter.DEFAULT_FORMAT_TYPE, param.getOutputFormatType());
+		assertTrue(Float.isNaN(param.getOutputQuality()));
+		assertEquals(Resizers.PROGRESSIVE, param.getResizer());
+		assertEquals(ThumbnailParameter.DEFAULT_IMAGE_TYPE, param.getType());
+		assertEquals(Collections.emptyList(), param.getImageFilters());
+	}
+	
+	/**
+	 * Test for the {@link ThumbnailParameterBuilder#build()} method, where
+	 * <ol>
+	 * <li>Only the scale(double) is set</li>
+	 * </ol>
+	 * and the expected outcome is,
+	 * <ol>
+	 * <li>A ThumbnailParameter with default values is built.</li>
+	 * </ol>
+	 */
+	@Test
+	public void build_OnlyScale()
+	{
+		ThumbnailParameter param = new ThumbnailParameterBuilder()
+				.scale(0.5)
+				.build();
+		
+		assertEquals(null, param.getSize());
+		assertTrue(Double.compare(0.5, param.getWidthScalingFactor()) == 0);
+		assertTrue(Double.compare(0.5, param.getHeightScalingFactor()) == 0);
+		assertEquals(ThumbnailParameter.ORIGINAL_FORMAT, param.getOutputFormat());
+		assertEquals(ThumbnailParameter.DEFAULT_FORMAT_TYPE, param.getOutputFormatType());
+		assertTrue(Float.isNaN(param.getOutputQuality()));
+		assertEquals(Resizers.PROGRESSIVE, param.getResizer());
+		assertEquals(ThumbnailParameter.DEFAULT_IMAGE_TYPE, param.getType());
+		assertEquals(Collections.emptyList(), param.getImageFilters());
+	}
+	
+	/**
+	 * Test for the {@link ThumbnailParameterBuilder#build()} method, where
+	 * <ol>
+	 * <li>Only the scale(double) is set with Double.NaN</li>
+	 * </ol>
+	 * and the expected outcome is,
+	 * <ol>
+	 * <li>An IllegalArgumentException is thrown.</li>
+	 * </ol>
+	 */
+	@Test(expected=IllegalArgumentException.class)
+	public void build_OnlyScale_NaN()
+	{
+		new ThumbnailParameterBuilder().scale(Double.NaN).build();
+		fail();
+	}
+	
+	/**
+	 * Test for the {@link ThumbnailParameterBuilder#build()} method, where
+	 * <ol>
+	 * <li>Only the scale(double) is set with Double.POSITIVE_INFINITY</li>
+	 * </ol>
+	 * and the expected outcome is,
+	 * <ol>
+	 * <li>An IllegalArgumentException is thrown.</li>
+	 * </ol>
+	 */
+	@Test(expected=IllegalArgumentException.class)
+	public void build_OnlyScale_PositiveInfinity()
+	{
+		new ThumbnailParameterBuilder().scale(Double.POSITIVE_INFINITY).build();
+		fail();
+	}
+	
+	/**
+	 * Test for the {@link ThumbnailParameterBuilder#build()} method, where
+	 * <ol>
+	 * <li>Only the scale(double) is set with Double.NEGATIVE_INFINITY</li>
+	 * </ol>
+	 * and the expected outcome is,
+	 * <ol>
+	 * <li>An IllegalArgumentException is thrown.</li>
+	 * </ol>
+	 */
+	@Test(expected=IllegalArgumentException.class)
+	public void build_OnlyScale_NegativeInfinity()
+	{
+		new ThumbnailParameterBuilder().scale(Double.NEGATIVE_INFINITY).build();
+		fail();
+	}
+
+	@Test
+	public void build_OnlyScaleTwoArg()
+	{
+		// given, when
+		ThumbnailParameter param = 
+			new ThumbnailParameterBuilder().scale(0.6, 0.4).build();
+		
+		// then
+		assertEquals(null, param.getSize());
+		assertTrue(Double.compare(0.6, param.getWidthScalingFactor()) == 0);
+		assertTrue(Double.compare(0.4, param.getHeightScalingFactor()) == 0);
+		assertEquals(ThumbnailParameter.ORIGINAL_FORMAT, param.getOutputFormat());
+		assertEquals(ThumbnailParameter.DEFAULT_FORMAT_TYPE, param.getOutputFormatType());
+		assertTrue(Float.isNaN(param.getOutputQuality()));
+		assertEquals(Resizers.PROGRESSIVE, param.getResizer());
+		assertEquals(ThumbnailParameter.DEFAULT_IMAGE_TYPE, param.getType());
+		assertEquals(Collections.emptyList(), param.getImageFilters());
+	}
+	
+	@Test(expected=IllegalArgumentException.class)
+	public void build_OnlyScaleTwoArg_NaN_Valid()
+	{
+		new ThumbnailParameterBuilder().scale(Double.NaN, 0.4).build();
+		fail();
+	}
+	
+	@Test(expected=IllegalArgumentException.class)
+	public void build_OnlyScaleTwoArg_Valid_NaN()
+	{
+		new ThumbnailParameterBuilder().scale(0.6, Double.NaN).build();
+		fail();
+	}
+	
+	@Test(expected=IllegalArgumentException.class)
+	public void build_OnlyScaleTwoArg_NaN_NaN()
+	{
+		new ThumbnailParameterBuilder().scale(Double.NaN, Double.NaN).build();
+		fail();
+	}
+	
+	@Test(expected=IllegalArgumentException.class)
+	public void build_OnlyScaleTwoArg_PositiveInfinity_Valid()
+	{
+		new ThumbnailParameterBuilder().scale(Double.POSITIVE_INFINITY, 0.4).build();
+		fail();
+	}
+	
+	@Test(expected=IllegalArgumentException.class)
+	public void build_OnlyScaleTwoArg_Valid_PositiveInfinity()
+	{
+		new ThumbnailParameterBuilder().scale(0.6, Double.POSITIVE_INFINITY).build();
+		fail();
+	}
+	
+	@Test(expected=IllegalArgumentException.class)
+	public void build_OnlyScaleTwoArg_PositiveInfinity_PositiveInfinity()
+	{
+		new ThumbnailParameterBuilder().scale(Double.POSITIVE_INFINITY, Double.POSITIVE_INFINITY).build();
+		fail();
+	}
+	
+	@Test(expected=IllegalArgumentException.class)
+	public void build_OnlyScaleTwoArg_NegativeInfinity_Valid()
+	{
+		new ThumbnailParameterBuilder().scale(Double.NEGATIVE_INFINITY, 0.4).build();
+		fail();
+	}
+	
+	@Test(expected=IllegalArgumentException.class)
+	public void build_OnlyScaleTwoArg_Valid_NegativeInfinity()
+	{
+		new ThumbnailParameterBuilder().scale(0.6, Double.NEGATIVE_INFINITY).build();
+		fail();
+	}
+	
+	@Test(expected=IllegalArgumentException.class)
+	public void build_OnlyScaleTwoArg_NegativeInfinity_NegativeInfinity()
+	{
+		new ThumbnailParameterBuilder().scale(Double.NEGATIVE_INFINITY, Double.NEGATIVE_INFINITY).build();
+		fail();
+	}
+	
+	/**
+	 * Test for the {@link ThumbnailParameterBuilder#build()} method, where
+	 * <ol>
+	 * <li>Where resizer is called with a specific Resizer</li>
+	 * </ol>
+	 * and the expected outcome is,
+	 * <ol>
+	 * <li>A ThumbnailParameter will contain the specified Resizer.</li>
+	 * </ol>
+	 */
+	@Test
+	public void build_calledResizer_returnsGivenResizer()
+	{
+		ThumbnailParameter param = new ThumbnailParameterBuilder()
+			.scale(0.5)
+			.resizer(Resizers.BICUBIC)
+			.build();
+		
+		assertEquals(Resizers.BICUBIC, param.getResizer());
+	}
+	
+	/**
+	 * Test for the {@link ThumbnailParameterBuilder#build()} method, where
+	 * <ol>
+	 * <li>Where resizer is called with a specific Resizer</li>
+	 * </ol>
+	 * and the expected outcome is,
+	 * <ol>
+	 * <li>A ThumbnailParameter will contain a ResizerFactory which will return
+	 * the specified Resizer.</li>
+	 * </ol>
+	 */
+	@Test
+	public void build_calledResizer_returnedResizerFactoryReturnsResizer()
+	{
+		ThumbnailParameter param = new ThumbnailParameterBuilder()
+			.scale(0.5)
+			.resizer(Resizers.BICUBIC)
+			.build();
+		
+		assertEquals(Resizers.BICUBIC, param.getResizerFactory().getResizer());
+	}
+	
+	/**
+	 * Test for the {@link ThumbnailParameterBuilder#build()} method, where
+	 * <ol>
+	 * <li>Where resizerFactory is called with a specific ResizerFactory</li>
+	 * </ol>
+	 * and the expected outcome is,
+	 * <ol>
+	 * <li>A ThumbnailParameter will contain the specified ResizerFactory.</li>
+	 * </ol>
+	 */
+	@Test
+	public void build_calledResizerFactory()
+	{
+		ResizerFactory rf = new ResizerFactory() {
+			public Resizer getResizer(Dimension arg0, Dimension arg1)
+			{
+				return null;
+			}
+			
+			public Resizer getResizer()
+			{
+				return null;
+			}
+		};
+		
+		ThumbnailParameter param = new ThumbnailParameterBuilder()
+			.scale(0.5)
+			.resizerFactory(rf)
+			.build();
+		
+		assertEquals(rf, param.getResizerFactory());
+	}
+
+}